--- conflicted
+++ resolved
@@ -10,11 +10,7 @@
 
 [tool.poetry.dependencies]
 python = "^3.6"
-<<<<<<< HEAD
-Flask-RESTful = "0.3.7"
-=======
 Flask-RESTful = "^0.3.7"
->>>>>>> 0601fb28
 SQLAlchemy = "^1.3.8"
 PyMySQL = "1.0.2"
 Flask-Cors = "3.0.9"
@@ -23,14 +19,11 @@
 PyYAML = "5.4"
 python-icat = "0.17.0"
 suds-community = "^0.8.4"
-<<<<<<< HEAD
 py-object-pool = "^1.1"
 cachetools = "^4.2.1"
-=======
 Flask-SQLAlchemy = "^2.4.4"
 requests = "^2.25.1"
 python-dateutil = "^2.8.1"
->>>>>>> 0601fb28
 
 [tool.poetry.dev-dependencies]
 pip-tools = "5.3.1"
