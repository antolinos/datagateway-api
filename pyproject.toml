--- conflicted
+++ resolved
@@ -1,10 +1,6 @@
 [tool.poetry]
 name = "datagateway-api"
-<<<<<<< HEAD
-version = "3.1.0"
-=======
 version = "3.1.1"
->>>>>>> 1c6e687c
 description = "ICAT API to interface with the DataGateway"
 license = "Apache-2.0"
 readme = "README.md"
