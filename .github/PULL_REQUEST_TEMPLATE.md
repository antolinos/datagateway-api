--- conflicted
+++ resolved
@@ -8,11 +8,7 @@
 
 - [ ] Review code
 - [ ] Check GitHub Actions build
-<<<<<<< HEAD
-- [ ] If `icatdb Generator Script Consistency Test` CI job fails, is this because of a deliberate change made to the script to change generated data (which isn't actually a problem) or is there an underlying issue with the changes made?
-=======
 - [ ] If `icatdb Generator Script Consistency Test` CI job fails, is this because of a deliberate change made to the script to change generated data (which isn't actually a problem) or is here an underlying issue with the changes made?
->>>>>>> 42c29bef
 - [ ] Review changes to test coverage
 - [ ] {more steps here}
 
