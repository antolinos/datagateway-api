name: CI
on:
  workflow_dispatch:
  pull_request:
  push:
    branches:
      - master
jobs:
  tests:
    runs-on: ubuntu-20.04
    strategy:
      fail-fast: false
      matrix:
        python-version: ['3.6', '3.7', '3.8', '3.9']
    name: Python ${{ matrix.python-version }} Build & Tests
    steps:
    - name: Add apt repo
      run: sudo add-apt-repository universe

    # Setup Java & Python
    - name: Setup Java
      uses: actions/setup-java@v1
      with:
        java-version: 8
        java-package: jdk
    - name: Setup Python
      uses: actions/setup-python@v2
      with:
        python-version: ${{ matrix.python-version }}
        architecture: x64

    # ICAT Ansible clone and install dependencies
    - name: Checkout icat-ansible
      uses: actions/checkout@v2
      with:
        repository: icatproject-contrib/icat-ansible
        ref: master
        path: icat-ansible
    - name: Install Ansible
      run: pip install -r icat-ansible/requirements.txt

    # Prep for running the playbook
    - name: Create hosts file
      run: echo -e "[icatdb-minimal-hosts]\nlocalhost ansible_connection=local" > icat-ansible/hosts
    - name: Prepare vault pass
      run: echo -e "icattravispw" > icat-ansible/vault_pass.txt
    - name: Move vault to directory it'll get detected by Ansible
      run: mv icat-ansible/vault.yml icat-ansible/group_vars/all
    - name: Replace default payara user with Actions user
      run: |
        sed -i -e "s/^payara_user: \"glassfish\"/payara_user: \"runner\"/" icat-ansible/group_vars/all/vars.yml

    # Force hostname to localhost - bug fix for previous ICAT Ansible issues on Actions
    - name: Change hostname to localhost
      run: sudo hostname -b localhost

    # Create local instance of ICAT
    - name: Run ICAT Ansible Playbook
      run: |
        ansible-playbook icat-ansible/icatdb-minimal-hosts.yml -i icat-ansible/hosts --vault-password-file icat-ansible/vault_pass.txt -vv

    - name: Checkout DataGateway API
      uses: actions/checkout@v2

    # Prep for using the API for tests
    - name: Create log file
      run: touch logs.log
    - name: Configure log file location
      run: echo "`jq -r --arg REPO_DIR "$GITHUB_WORKSPACE/logs.log" \
        '.log_location=$REPO_DIR' datagateway_api/config.json.example`" > datagateway_api/config.json.example
    - name: Create config.json
      run: cp datagateway_api/config.json.example datagateway_api/config.json
    - name: Create search_api_mapping.json
      run: cp datagateway_api/search_api_mapping.json.example datagateway_api/search_api_mapping.json

    # Install Nox, Poetry and API's dependencies
    - name: Install Nox
      run: pip install nox==2020.8.22
    - name: Install Poetry
      run: pip install poetry==1.1.9

    # Installing an older version of setuptools for reasons explained at: https://github.com/icatproject/python-icat/issues/99
    - name: Uninstall setuptools
      run: poetry run pip uninstall -y setuptools
    - name: Install older setuptools
      run: poetry run pip install 'setuptools<58.0.0'

    - name: Install dependencies
      run: poetry install

    - name: Add dummy data to icatdb
      run: |
        poetry run python -m util.icat_db_generator

    # Run Nox tests session, saves and uploads a coverage report to codecov
    - name: Run Nox tests session
      run: nox -p ${{ matrix.python-version }} -s tests -- --cov=datagateway_api --cov-report=xml
    - name: Upload code coverage report
      if: matrix.python-version == '3.6'
      uses: codecov/codecov-action@v1

  linting:
    runs-on: ubuntu-20.04
    name: Linting
    steps:
    - name: Setup Python
      uses: actions/setup-python@v2
      with:
        python-version: '3.9.7'
        architecture: x64
    - name: Checkout DataGateway API
      uses: actions/checkout@v2

    - name: Install Nox
      run: pip install nox==2020.8.22
    - name: Install Poetry
      run: pip install poetry==1.1.9

    - name: Run Nox lint session
      run: nox -s lint

  formatting:
    runs-on: ubuntu-20.04
    name: Code Formatting
    steps:
    - name: Setup Python
      uses: actions/setup-python@v2
      with:
        python-version: '3.9.7'
        architecture: x64
    - name: Checkout DataGateway API
      uses: actions/checkout@v2

    - name: Install Nox
      run: pip install nox==2020.8.22
    - name: Install Poetry
      run: pip install poetry==1.1.9

    - name: Run Nox black session
      run: nox -s black

  safety:
    runs-on: ubuntu-20.04
    name: Dependency Safety
    steps:
    - name: Setup Python
      uses: actions/setup-python@v2
      with:
        python-version: '3.9.7'
        architecture: x64
    - name: Checkout DataGateway API
      uses: actions/checkout@v2

    - name: Install Nox
      run: pip install nox==2020.8.22
    - name: Install Poetry
      run: pip install poetry==1.1.9

    - name: Run Nox safety session
      run: nox -s safety

  generator-script-testing:
    runs-on: ubuntu-20.04
    continue-on-error: true
    name: icatdb Generator Script Consistency Test
    steps:
      - name: Add apt repo
        run: sudo add-apt-repository universe

      # Setup Java & Python
      - name: Setup Java
        uses: actions/setup-java@v1
        with:
          java-version: 8
          java-package: jdk
      - name: Setup Python
        uses: actions/setup-python@v2
        with:
          python-version: '3.9.7'
          architecture: x64

      # ICAT Ansible clone and install dependencies
      - name: Checkout icat-ansible
        uses: actions/checkout@v2
        with:
          repository: icatproject-contrib/icat-ansible
          ref: master
          path: icat-ansible
      - name: Install Ansible
        run: pip install -r icat-ansible/requirements.txt

      # Prep for running the playbook
      - name: Create hosts file
        run: echo -e "[icatdb-minimal-hosts]\nlocalhost ansible_connection=local" > icat-ansible/hosts
      - name: Prepare vault pass
        run: echo -e "icattravispw" > icat-ansible/vault_pass.txt
      - name: Move vault to directory it'll get detected by Ansible
        run: mv icat-ansible/vault.yml icat-ansible/group_vars/all
      - name: Replace default payara user with Actions user
        run: |
          sed -i -e "s/^payara_user: \"glassfish\"/payara_user: \"runner\"/" icat-ansible/group_vars/all/vars.yml

      # Force hostname to localhost - bug fix for previous ICAT Ansible issues on Actions
      - name: Change hostname to localhost
        run: sudo hostname -b localhost

      # Create local instance of ICAT
      - name: Run ICAT Ansible Playbook
        run: |
          ansible-playbook icat-ansible/icatdb-minimal-hosts.yml -i icat-ansible/hosts --vault-password-file icat-ansible/vault_pass.txt -vv

      - name: Checkout DataGateway API
        uses: actions/checkout@v2

      - name: Create config.json
        run: cp datagateway_api/config.json.example datagateway_api/config.json
      - name: Create search_api_mapping.json
        run: cp datagateway_api/search_api_mapping.json.example datagateway_api/search_api_mapping.json
      - name: Install Poetry
        run: pip install poetry==1.1.9

      # Installing an older version of setuptools for reasons explained at: https://github.com/icatproject/python-icat/issues/99
      - name: Uninstall setuptools
        run: poetry run pip uninstall -y setuptools
      - name: Install older setuptools
        run: poetry run pip install 'setuptools<58.0.0'

      - name: Install dependencies
        run: poetry install

      - name: Add dummy data to icatdb
        run: poetry run python -m util.icat_db_generator
      - name: Get SQL dump of dummy data
        run: mysqldump -picatdbuserpw -uicatdbuser --skip-comments icatdb > ~/generator_script_dump_1.sql

      # Drop and re-create icatdb to remove generated data
      - name: Drop icatdb
        run: mysql -picatdbuserpw -uicatdbuser -e 'DROP DATABASE icatdb;'
      - name: Create icatdb
        run: mysql -picatdbuserpw -uicatdbuser -e 'CREATE DATABASE icatdb;'
      # Regenerate table structure of icatdb
      - name: Reinstall ICAT Server
        run: cd /home/runner/install/icat.server; ./setup -vv install

      - name: Add (new) dummy data to icatdb
        run: |
          cd /home/runner/work/datagateway-api/datagateway-api; poetry run python -m util.icat_db_generator
      - name: Get SQL dump of new dummy data
        run: mysqldump -picatdbuserpw -uicatdbuser --skip-comments icatdb > ~/generator_script_dump_2.sql

      # Tests that the generator script produces consistent data over two separate runs
      - name: Diff SQL dumps
        run: diff -s ~/generator_script_dump_1.sql ~/generator_script_dump_2.sql


      # Drop and re-create icatdb to remove generated data
      - name: Drop icatdb
        run: mysql -picatdbuserpw -uicatdbuser -e 'DROP DATABASE icatdb;'
      - name: Create icatdb
        run: mysql -picatdbuserpw -uicatdbuser -e 'CREATE DATABASE icatdb;'
      # Regenerate table structure of icatdb
      - name: Reinstall ICAT Server
        run: cd /home/runner/install/icat.server; ./setup -vv install

      - name: Checkout DataGateway API (master)
        uses: actions/checkout@v2
        with:
          ref: master

      - name: Create config.json
        run: cp datagateway_api/config.json.example datagateway_api/config.json
<<<<<<< HEAD
      - name: Create search_api_mapping.json
        run: cp datagateway_api/search_api_mapping.json.example datagateway_api/search_api_mapping.json
=======

      # Installing an older version of setuptools for reasons explained at: https://github.com/icatproject/python-icat/issues/99
      - name: Uninstall setuptools
        run: poetry run pip uninstall -y setuptools
      - name: Install older setuptools
        run: poetry run pip install 'setuptools<58.0.0'

>>>>>>> c4bd953f
      - name: Install dependencies
        run: poetry install

      - name: Add dummy data to icatdb
        run: poetry run python -m util.icat_db_generator
      - name: Get SQL dump of dummy data from master's generator script
        run: mysqldump -picatdbuserpw -uicatdbuser --skip-comments icatdb > ~/generator_script_dump_master.sql

      # Tests that the generator script produces the same data as is produced with master's version

      # NOTE: If a delibrate change is made to the script that will change the data generated,
      # the diff (and therefore this job) will fail. If this is the case, don't be alarmed.
      # The `continue-on-error` keyword has been added to this job so the workflow should
      # pass when the PR is merged in, even if this job fails.
      # But, if you didn't mean to change the output of the script, there is likely a
      # problem with the changes made that will make the generator script's data
      # different to SciGateway preprod
      - name: Diff SQL dumps
        run: diff -s ~/generator_script_dump_master.sql ~/generator_script_dump_1.sql<|MERGE_RESOLUTION|>--- conflicted
+++ resolved
@@ -11,158 +11,8 @@
     strategy:
       fail-fast: false
       matrix:
-        python-version: ['3.6', '3.7', '3.8', '3.9']
+        python-version: ["3.6", "3.7", "3.8", "3.9"]
     name: Python ${{ matrix.python-version }} Build & Tests
-    steps:
-    - name: Add apt repo
-      run: sudo add-apt-repository universe
-
-    # Setup Java & Python
-    - name: Setup Java
-      uses: actions/setup-java@v1
-      with:
-        java-version: 8
-        java-package: jdk
-    - name: Setup Python
-      uses: actions/setup-python@v2
-      with:
-        python-version: ${{ matrix.python-version }}
-        architecture: x64
-
-    # ICAT Ansible clone and install dependencies
-    - name: Checkout icat-ansible
-      uses: actions/checkout@v2
-      with:
-        repository: icatproject-contrib/icat-ansible
-        ref: master
-        path: icat-ansible
-    - name: Install Ansible
-      run: pip install -r icat-ansible/requirements.txt
-
-    # Prep for running the playbook
-    - name: Create hosts file
-      run: echo -e "[icatdb-minimal-hosts]\nlocalhost ansible_connection=local" > icat-ansible/hosts
-    - name: Prepare vault pass
-      run: echo -e "icattravispw" > icat-ansible/vault_pass.txt
-    - name: Move vault to directory it'll get detected by Ansible
-      run: mv icat-ansible/vault.yml icat-ansible/group_vars/all
-    - name: Replace default payara user with Actions user
-      run: |
-        sed -i -e "s/^payara_user: \"glassfish\"/payara_user: \"runner\"/" icat-ansible/group_vars/all/vars.yml
-
-    # Force hostname to localhost - bug fix for previous ICAT Ansible issues on Actions
-    - name: Change hostname to localhost
-      run: sudo hostname -b localhost
-
-    # Create local instance of ICAT
-    - name: Run ICAT Ansible Playbook
-      run: |
-        ansible-playbook icat-ansible/icatdb-minimal-hosts.yml -i icat-ansible/hosts --vault-password-file icat-ansible/vault_pass.txt -vv
-
-    - name: Checkout DataGateway API
-      uses: actions/checkout@v2
-
-    # Prep for using the API for tests
-    - name: Create log file
-      run: touch logs.log
-    - name: Configure log file location
-      run: echo "`jq -r --arg REPO_DIR "$GITHUB_WORKSPACE/logs.log" \
-        '.log_location=$REPO_DIR' datagateway_api/config.json.example`" > datagateway_api/config.json.example
-    - name: Create config.json
-      run: cp datagateway_api/config.json.example datagateway_api/config.json
-    - name: Create search_api_mapping.json
-      run: cp datagateway_api/search_api_mapping.json.example datagateway_api/search_api_mapping.json
-
-    # Install Nox, Poetry and API's dependencies
-    - name: Install Nox
-      run: pip install nox==2020.8.22
-    - name: Install Poetry
-      run: pip install poetry==1.1.9
-
-    # Installing an older version of setuptools for reasons explained at: https://github.com/icatproject/python-icat/issues/99
-    - name: Uninstall setuptools
-      run: poetry run pip uninstall -y setuptools
-    - name: Install older setuptools
-      run: poetry run pip install 'setuptools<58.0.0'
-
-    - name: Install dependencies
-      run: poetry install
-
-    - name: Add dummy data to icatdb
-      run: |
-        poetry run python -m util.icat_db_generator
-
-    # Run Nox tests session, saves and uploads a coverage report to codecov
-    - name: Run Nox tests session
-      run: nox -p ${{ matrix.python-version }} -s tests -- --cov=datagateway_api --cov-report=xml
-    - name: Upload code coverage report
-      if: matrix.python-version == '3.6'
-      uses: codecov/codecov-action@v1
-
-  linting:
-    runs-on: ubuntu-20.04
-    name: Linting
-    steps:
-    - name: Setup Python
-      uses: actions/setup-python@v2
-      with:
-        python-version: '3.9.7'
-        architecture: x64
-    - name: Checkout DataGateway API
-      uses: actions/checkout@v2
-
-    - name: Install Nox
-      run: pip install nox==2020.8.22
-    - name: Install Poetry
-      run: pip install poetry==1.1.9
-
-    - name: Run Nox lint session
-      run: nox -s lint
-
-  formatting:
-    runs-on: ubuntu-20.04
-    name: Code Formatting
-    steps:
-    - name: Setup Python
-      uses: actions/setup-python@v2
-      with:
-        python-version: '3.9.7'
-        architecture: x64
-    - name: Checkout DataGateway API
-      uses: actions/checkout@v2
-
-    - name: Install Nox
-      run: pip install nox==2020.8.22
-    - name: Install Poetry
-      run: pip install poetry==1.1.9
-
-    - name: Run Nox black session
-      run: nox -s black
-
-  safety:
-    runs-on: ubuntu-20.04
-    name: Dependency Safety
-    steps:
-    - name: Setup Python
-      uses: actions/setup-python@v2
-      with:
-        python-version: '3.9.7'
-        architecture: x64
-    - name: Checkout DataGateway API
-      uses: actions/checkout@v2
-
-    - name: Install Nox
-      run: pip install nox==2020.8.22
-    - name: Install Poetry
-      run: pip install poetry==1.1.9
-
-    - name: Run Nox safety session
-      run: nox -s safety
-
-  generator-script-testing:
-    runs-on: ubuntu-20.04
-    continue-on-error: true
-    name: icatdb Generator Script Consistency Test
     steps:
       - name: Add apt repo
         run: sudo add-apt-repository universe
@@ -176,7 +26,7 @@
       - name: Setup Python
         uses: actions/setup-python@v2
         with:
-          python-version: '3.9.7'
+          python-version: ${{ matrix.python-version }}
           architecture: x64
 
       # ICAT Ansible clone and install dependencies
@@ -212,6 +62,156 @@
       - name: Checkout DataGateway API
         uses: actions/checkout@v2
 
+      # Prep for using the API for tests
+      - name: Create log file
+        run: touch logs.log
+      - name: Configure log file location
+        run: echo "`jq -r --arg REPO_DIR "$GITHUB_WORKSPACE/logs.log" \
+          '.log_location=$REPO_DIR' datagateway_api/config.json.example`" > datagateway_api/config.json.example
+      - name: Create config.json
+        run: cp datagateway_api/config.json.example datagateway_api/config.json
+      - name: Create search_api_mapping.json
+        run: cp datagateway_api/search_api_mapping.json.example datagateway_api/search_api_mapping.json
+
+      # Install Nox, Poetry and API's dependencies
+      - name: Install Nox
+        run: pip install nox==2020.8.22
+      - name: Install Poetry
+        run: pip install poetry==1.1.9
+
+      # Installing an older version of setuptools for reasons explained at: https://github.com/icatproject/python-icat/issues/99
+      - name: Uninstall setuptools
+        run: poetry run pip uninstall -y setuptools
+      - name: Install older setuptools
+        run: poetry run pip install 'setuptools<58.0.0'
+
+      - name: Install dependencies
+        run: poetry install
+
+      - name: Add dummy data to icatdb
+        run: |
+          poetry run python -m util.icat_db_generator
+
+      # Run Nox tests session, saves and uploads a coverage report to codecov
+      - name: Run Nox tests session
+        run: nox -p ${{ matrix.python-version }} -s tests -- --cov=datagateway_api --cov-report=xml
+      - name: Upload code coverage report
+        if: matrix.python-version == '3.6'
+        uses: codecov/codecov-action@v1
+
+  linting:
+    runs-on: ubuntu-20.04
+    name: Linting
+    steps:
+      - name: Setup Python
+        uses: actions/setup-python@v2
+        with:
+          python-version: "3.9.7"
+          architecture: x64
+      - name: Checkout DataGateway API
+        uses: actions/checkout@v2
+
+      - name: Install Nox
+        run: pip install nox==2020.8.22
+      - name: Install Poetry
+        run: pip install poetry==1.1.9
+
+      - name: Run Nox lint session
+        run: nox -s lint
+
+  formatting:
+    runs-on: ubuntu-20.04
+    name: Code Formatting
+    steps:
+      - name: Setup Python
+        uses: actions/setup-python@v2
+        with:
+          python-version: "3.9.7"
+          architecture: x64
+      - name: Checkout DataGateway API
+        uses: actions/checkout@v2
+
+      - name: Install Nox
+        run: pip install nox==2020.8.22
+      - name: Install Poetry
+        run: pip install poetry==1.1.9
+
+      - name: Run Nox black session
+        run: nox -s black
+
+  safety:
+    runs-on: ubuntu-20.04
+    name: Dependency Safety
+    steps:
+      - name: Setup Python
+        uses: actions/setup-python@v2
+        with:
+          python-version: "3.9.7"
+          architecture: x64
+      - name: Checkout DataGateway API
+        uses: actions/checkout@v2
+
+      - name: Install Nox
+        run: pip install nox==2020.8.22
+      - name: Install Poetry
+        run: pip install poetry==1.1.9
+
+      - name: Run Nox safety session
+        run: nox -s safety
+
+  generator-script-testing:
+    runs-on: ubuntu-20.04
+    continue-on-error: true
+    name: icatdb Generator Script Consistency Test
+    steps:
+      - name: Add apt repo
+        run: sudo add-apt-repository universe
+
+      # Setup Java & Python
+      - name: Setup Java
+        uses: actions/setup-java@v1
+        with:
+          java-version: 8
+          java-package: jdk
+      - name: Setup Python
+        uses: actions/setup-python@v2
+        with:
+          python-version: "3.9.7"
+          architecture: x64
+
+      # ICAT Ansible clone and install dependencies
+      - name: Checkout icat-ansible
+        uses: actions/checkout@v2
+        with:
+          repository: icatproject-contrib/icat-ansible
+          ref: master
+          path: icat-ansible
+      - name: Install Ansible
+        run: pip install -r icat-ansible/requirements.txt
+
+      # Prep for running the playbook
+      - name: Create hosts file
+        run: echo -e "[icatdb-minimal-hosts]\nlocalhost ansible_connection=local" > icat-ansible/hosts
+      - name: Prepare vault pass
+        run: echo -e "icattravispw" > icat-ansible/vault_pass.txt
+      - name: Move vault to directory it'll get detected by Ansible
+        run: mv icat-ansible/vault.yml icat-ansible/group_vars/all
+      - name: Replace default payara user with Actions user
+        run: |
+          sed -i -e "s/^payara_user: \"glassfish\"/payara_user: \"runner\"/" icat-ansible/group_vars/all/vars.yml
+
+      # Force hostname to localhost - bug fix for previous ICAT Ansible issues on Actions
+      - name: Change hostname to localhost
+        run: sudo hostname -b localhost
+
+      # Create local instance of ICAT
+      - name: Run ICAT Ansible Playbook
+        run: |
+          ansible-playbook icat-ansible/icatdb-minimal-hosts.yml -i icat-ansible/hosts --vault-password-file icat-ansible/vault_pass.txt -vv
+
+      - name: Checkout DataGateway API
+        uses: actions/checkout@v2
+
       - name: Create config.json
         run: cp datagateway_api/config.json.example datagateway_api/config.json
       - name: Create search_api_mapping.json
@@ -252,7 +252,6 @@
       - name: Diff SQL dumps
         run: diff -s ~/generator_script_dump_1.sql ~/generator_script_dump_2.sql
 
-
       # Drop and re-create icatdb to remove generated data
       - name: Drop icatdb
         run: mysql -picatdbuserpw -uicatdbuser -e 'DROP DATABASE icatdb;'
@@ -269,10 +268,8 @@
 
       - name: Create config.json
         run: cp datagateway_api/config.json.example datagateway_api/config.json
-<<<<<<< HEAD
       - name: Create search_api_mapping.json
         run: cp datagateway_api/search_api_mapping.json.example datagateway_api/search_api_mapping.json
-=======
 
       # Installing an older version of setuptools for reasons explained at: https://github.com/icatproject/python-icat/issues/99
       - name: Uninstall setuptools
@@ -280,7 +277,6 @@
       - name: Install older setuptools
         run: poetry run pip install 'setuptools<58.0.0'
 
->>>>>>> c4bd953f
       - name: Install dependencies
         run: poetry install
 
