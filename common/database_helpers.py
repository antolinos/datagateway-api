--- conflicted
+++ resolved
@@ -124,24 +124,16 @@
     is_limited = False
     session = get_icat_db_session()
     base_query = session.query(table)
-<<<<<<< HEAD
     includes_relation = False
     for query_filter in filters:
-        if list(query_filter)[0].lower() == "where":
+        if len(query_filter) == 0:
+            pass
+        elif list(query_filter)[0].lower() == "where":
             for key in query_filter:
                 where_part = query_filter[key]
-=======
-    for filter in filters:
-        if len(filter) == 0:
-            pass
-        elif list(filter)[0].lower() == "where":
-            for key in filter:
-                where_part = filter[key]
->>>>>>> 457630ed
                 for k in where_part:
                     column = getattr(table, k.upper())
                     base_query = base_query.filter(column.in_([where_part[k]]), column.in_([where_part[k]]))
-
         elif list(query_filter)[0].lower() == "order":
             for key in query_filter:
                 field = query_filter[key].split(" ")[0]
