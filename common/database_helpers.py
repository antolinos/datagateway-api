import datetime
import logging
from abc import ABC, abstractmethod

from sqlalchemy import asc, desc
from sqlalchemy.orm import aliased

from common.exceptions import MissingRecordError, BadFilterError, BadRequestError
from common.models.db_models import INVESTIGATIONUSER, INVESTIGATION, INSTRUMENT, FACILITYCYCLE, \
    INVESTIGATIONINSTRUMENT, FACILITY
from common.session_manager import session_manager

log = logging.getLogger()


class Query(ABC):
    @abstractmethod
    def __init__(self, table):
        self.session = session_manager.get_icat_db_session()
        self.table = table
        self.base_query = self.session.query(table)

    @abstractmethod
    def execute_query(self):
        pass

    def commit_changes(self):
        """
        Commits all changes to the database and closes the session
        """
        log.info(f" Commiting changes to {self.table}")
        self.session.commit()
        log.info(f" Closing DB session")
        self.session.close()


class CountQuery(Query):

    def __init__(self, table):
        super().__init__(table)
        self.include_related_entities = False

    def execute_query(self):
        self.commit_changes()

    def get_count(self):
        try:
            return self.base_query.count()
        finally:
            self.execute_query()


class ReadQuery(Query):

    def __init__(self, table):
        super().__init__(table)
        self.include_related_entities = False
        self.is_distinct_fields_query = False

    def commit_changes(self):
        log.info("Closing DB session")
        self.session.close()

    def execute_query(self):
        self.commit_changes()

    def get_single_result(self):
        result = self.base_query.first()
        if result is not None:
            return result
        raise MissingRecordError(" No result found")

    def get_all_results(self):
        results = self.base_query.all()
        if results is not None:
            return results
        raise MissingRecordError(" No results found")


class CreateQuery(Query):

    def __init__(self, table, row):
        super().__init__(table)
        self.row = row

    def execute_query(self):
        """Determines if the row is a row object or dictionary then commits it to the table"""
        if type(self.row) is not dict:
            record = self.row
        else:
            record = self.table()
            record.update_from_dict(self.row)
            record.CREATE_TIME = datetime.datetime.now()
            record.MOD_TIME = datetime.datetime.now()
            record.CREATE_ID = "user"
            record.MOD_ID = "user"  # These will need changing
        self.session.add(record)
        self.commit_changes()


class UpdateQuery(Query):

    def __init__(self, table, row, new_values):
        super().__init__(table)
        self.row = row
        self.new_values = new_values

    def execute_query(self):
        log.info(f" Updating row in {self.table}")
        self.row.update_from_dict(self.new_values)
        self.session.add(self.row)
        self.commit_changes()


class DeleteQuery(Query):

    def __init__(self, table, row):
        super().__init__(table)
        self.row = row

    def execute_query(self):
        log.info(f" Deleting row {self.row} from {self.table.__tablename__}")
        self.session.delete(self.row)
        self.commit_changes()


class QueryFilter(ABC):
    @property
    @abstractmethod
    def precedence(self):
        pass

    @abstractmethod
    def apply_filter(self, query):
        pass


class WhereFilter(QueryFilter):
    precedence = 1

    def __init__(self, field, value, operation):
        self.field = field
        self.value = value
        self.operation = operation

    def apply_filter(self, query):

        if self.operation == "eq":
            query.base_query = query.base_query.filter(getattr(query.table, self.field) == self.value)
        elif self.operation == "like":
            query.base_query = query.base_query.filter(getattr(query.table, self.field).like(f"%{self.value}%"))
        elif self.operation == "lte":
            query.base_query = query.base_query.filter(getattr(query.table, self.field) <= self.value)
        elif self.operation == "gte":
            query.base_query = query.base_query.filter(getattr(query.table, self.field) >= self.value)
        else:
            raise BadFilterError(f" Bad operation given to where filter. operation: {self.operation}")


class DistinctFieldFilter(QueryFilter):
    precedence = 0

    def __init__(self, fields):
        self.fields = fields if type(fields) is list else [fields]  # This allows single string distinct filters

    def apply_filter(self, query):
        query.is_distinct_fields_query = True
        try:
            self.fields = [getattr(query.table, field) for field in self.fields]
        except AttributeError:
            raise BadFilterError("Bad field requested")
        query.base_query = query.session.query(*self.fields).distinct()


class OrderFilter(QueryFilter):
    precedence = 2

    def __init__(self, field, direction):
        self.field = field
        self.direction = direction

    def apply_filter(self, query):
        if self.direction.upper() == "ASC":
            query.base_query = query.base_query.order_by(asc(self.field.upper()))
        elif self.direction.upper() == "DESC":
            query.base_query = query.base_query.order_by(desc(self.field.upper()))
        else:
            raise BadFilterError(f" Bad filter: {self.direction}")


class SkipFilter(QueryFilter):
    precedence = 3

    def __init__(self, skip_value):
        self.skip_value = skip_value

    def apply_filter(self, query):
        query.base_query = query.base_query.offset(self.skip_value)


class LimitFilter(QueryFilter):
    precedence = 4

    def __init__(self, limit_value):
        self.limit_value = limit_value

    def apply_filter(self, query):
        query.base_query = query.base_query.limit(self.limit_value)


class IncludeFilter(QueryFilter):
    precedence = 5

    def __init__(self, included_filters):
        self.included_filters = included_filters

    def apply_filter(self, query):
        query.include_related_entities = True


class QueryFilterFactory(object):
    @staticmethod
    def get_query_filter(filter):
        """
        Given a filter return a matching Query filter object
        :param filter: dict - The filter to create the QueryFilter for
        :return: The QueryFilter object created
        """
        filter_name = list(filter)[0].lower()
        if filter_name == "where":
            field = list(filter[filter_name].keys())[0]
            operation = list(filter[filter_name][field].keys())[0]
            value = filter[filter_name][field][operation]
            return WhereFilter(field, value, operation)
        elif filter_name == "order":
            field = filter["order"].split(" ")[0]
            direction = filter["order"].split(" ")[1]
            return OrderFilter(field, direction)
        elif filter_name == "skip":
            return SkipFilter(filter["skip"])
        elif filter_name == "limit":
            return LimitFilter(filter["limit"])
        elif filter_name == "include":
            return IncludeFilter(filter)
        elif filter_name == "distinct":
            return DistinctFieldFilter(filter["distinct"])
        else:
            raise BadFilterError(f" Bad filter: {filter}")


class FilterOrderHandler(object):
    """
    The FilterOrderHandler takes in filters, sorts them according to the order of operations, then applies them.
    """

    def __init__(self):
        self.filters = []

    def add_filter(self, filter):
        self.filters.append(filter)

    def sort_filters(self):
        """
        Sorts the filters according to the order of operations
        """
        self.filters.sort(key=lambda x: x.precedence)

    def apply_filters(self, query):
        """
        Given a query apply the filters the handler has in the correct order.
        :param query: The query to have filters applied to
        """
        self.sort_filters()
        for filter in self.filters:
            filter.apply_filter(query)


def insert_row_into_table(table, row):
    """
    Insert the given row into its table
    :param table: The table to be inserted to
    :param row: The row to be inserted
    """
    create_query = CreateQuery(table, row)
    create_query.execute_query()


def create_row_from_json(table, json):
    """
    Given a json dictionary create a row in the table from it
    :param table: the table for the row to be inserted into
    :param json: the dictionary containing the values
    :return: nothing atm
    """
    create_query = CreateQuery(table, json)
    create_query.execute_query()


def get_row_by_id(table, id):
    """
    Gets the row matching the given ID from the given table, raises MissingRecordError if it can not be found
    :param table: the table to be searched
    :param id: the id of the record to find
    :return: the record retrieved
    """
    read_query = ReadQuery(table)
    try:
        log.info(f" Querying {table.__tablename__} for record with ID: {id}")
        where_filter = WhereFilter("ID", id, "eq")
        where_filter.apply_filter(read_query)
        return read_query.get_single_result()
    finally:
        read_query.session.close()


def delete_row_by_id(table, id):
    """
    Deletes the row matching the given ID from the given table, raises MissingRecordError if it can not be found
    :param table: the table to be searched
    :param id: the id of the record to delete
    """
    log.info(f" Deleting row from {table.__tablename__} with ID: {id}")
    row = get_row_by_id(table, id)
    delete_query = DeleteQuery(table, row)
    delete_query.execute_query()


def update_row_from_id(table, id, new_values):
    """
    Updates a record in a table
    :param table: The table the record is in
    :param id: The id of the record
    :param new_values: A JSON string containing what columns are to be updated
    """
    row = get_row_by_id(table, id)
    update_query = UpdateQuery(table, row, new_values)
    update_query.execute_query()


def get_filtered_read_query_results(filter_handler, filters, query):
    """
    Given a filter handler, list of filters and a query. Apply the filters and execute the query
    :param filter_handler: The filter handler to apply the filters
    :param filters: The filters to be applied
    :param query: The query for the filters to be applied to
    :return: The results of the query as a list of dictionaries
    """
    try:
        for query_filter in filters:
            if len(query_filter) == 0:
                pass
            else:
                filter_handler.add_filter(QueryFilterFactory.get_query_filter(query_filter))
        filter_handler.apply_filters(query)
        results = query.get_all_results()
        if query.is_distinct_fields_query:
            return _get_distinct_fields_as_dicts(results)
        if query.include_related_entities:
            return _get_results_with_include(filters, results)
        return list(map(lambda x: x.to_dict(), results))

    finally:
        query.session.close()


<<<<<<< HEAD
def _get_results_with_include(filters, results):
    """
    Given a list of entities and a list of filters, use the include filter to nest the included entities requested in
    the include filter given
    :param filters: The list of filters
    :param results: The list of entities
    :return: A list of nested dictionaries representing the entity results
    """
    for query_filter in filters:
        if list(query_filter)[0].lower() == "include":
            return [x.to_nested_dict(query_filter["include"]) for x in results]


def _get_distinct_fields_as_dicts(results):
    """
    Given a list of column results return a list of dictionaries where each column name is the key and the column value
    is the dictionary key value
    :param results: A list of sql alchemy result objects
    :return: A list of dictionary representations of the sqlalchemy result objects
    """
    dictionaries = []
    for result in results:
        dictionary = {k: getattr(result, k) for k in result.keys()}
        dictionaries.append(dictionary)
    return dictionaries
=======
def get_rows_by_filter(table, filters):
    """
    Given a list of filters supplied in json format, returns entities that match the filters from the given table
    :param table: The table to checked
    :param filters: The list of filters to be applied
    :return: A list of the rows returned in dictionary form
    """
    query = ReadQuery(table)
    filter_handler = FilterOrderHandler()
    return get_filtered_read_query_results(filter_handler, filters, query)
>>>>>>> bb0a2a3f


def get_first_filtered_row(table, filters):
    """
    returns the first row that matches a given filter, in a given table
    :param table: the table to be checked
    :param filters: the filter to be applied to the query
    :return: the first row matching the filter
    """
    log.info(f" Getting first filtered row for {table.__tablename__}")
    return get_rows_by_filter(table, filters)[0]


def get_filtered_row_count(table, filters):
    """
    returns the count of the rows that match a given filter in a given table
    :param table: the table to be checked
    :param filters: the filters to be applied to the query
    :return: int: the count of the rows
    """

    log.info(f" getting count for {table.__tablename__}")
    count_query = CountQuery(table)
    filter_handler = FilterOrderHandler()
    for query_filter in filters:
        if len(query_filter) == 0:
            pass
        else:
            filter_handler.add_filter(QueryFilterFactory.get_query_filter(query_filter))
    filter_handler.apply_filters(count_query)
    return count_query.get_count()


def patch_entities(table, json_list):
    """
    Update one or more rows in the given table, from the given list containing json. Each entity must contain its ID
    :param table: The table of the entities
    :param json_list: the list of updated values or a dictionary
    :return: The list of updated rows.
    """
    log.info(f" Patching entities in {table.__tablename__}")
    results = []
    if type(json_list) is dict:
        for key in json_list:
            if key.upper() == "ID":
                update_row_from_id(table, json_list[key], json_list)
                result = get_row_by_id(table, json_list[key])
                results.append(result)
    else:
        for entity in json_list:
            for key in entity:
                if key.upper() == "ID":
                    update_row_from_id(table, entity[key], entity)
                    result = get_row_by_id(table, entity[key])
                    results.append(result)
    if len(results) == 0:
        raise BadRequestError(f" Bad request made, request: {json_list}")

    return results


class UserInvestigationsQuery(ReadQuery):
    """
    The query class used for the /users/<:id>/investigations endpoint
    """

    def __init__(self, user_id):
        super().__init__(INVESTIGATION)
        self.base_query = self.base_query.join(INVESTIGATIONUSER).filter(INVESTIGATIONUSER.USER_ID == user_id)


def get_investigations_for_user(user_id, filters):
    """
    Given a user id and a list of filters, return a filtered list of all investigations that belong to that user
    :param user_id: The id of the user
    :param filters: The list of filters
    :return: A list of dictionary representations of the investigation entities
    """
    query = UserInvestigationsQuery(user_id)
    filter_handler = FilterOrderHandler()
    return get_filtered_read_query_results(filter_handler, filters, query)


class UserInvestigationsCountQuery(CountQuery):
    """
    The query class used for /users/<:id>/investigations/count
    """

    def __init__(self, user_id):
        super().__init__(INVESTIGATION)
        self.base_query = self.base_query.join(INVESTIGATIONUSER).filter(INVESTIGATIONUSER.USER_ID == user_id)


def get_investigations_for_user_count(user_id, filters):
    """
    Given a user id and a list of filters, return the count of all investigations that belong to that user
    :param user_id: The id of the user
    :param filters: The list of filters
    :return: The count
    """
    count_query = UserInvestigationsCountQuery(user_id)
    filter_handler = FilterOrderHandler()
    for query_filter in filters:
        if len(query_filter) == 0:
            pass
        else:
            filter_handler.add_filter(QueryFilterFactory.get_query_filter(query_filter))
    filter_handler.apply_filters(count_query)
    return count_query.get_count()


class InstrumentFacilityCyclesQuery(ReadQuery):
    def __init__(self, instrument_id):
        super().__init__(FACILITYCYCLE)
        investigationInstrument = aliased(INSTRUMENT)
        self.base_query = self.base_query\
            .join(FACILITYCYCLE.FACILITY) \
            .join(FACILITY.INSTRUMENT) \
            .join(FACILITY.INVESTIGATION) \
            .join(INVESTIGATION.INVESTIGATIONINSTRUMENT) \
            .join(investigationInstrument, INVESTIGATIONINSTRUMENT.INSTRUMENT) \
            .filter(INSTRUMENT.ID == instrument_id) \
            .filter(investigationInstrument.ID == INSTRUMENT.ID) \
            .filter(INVESTIGATION.STARTDATE >= FACILITYCYCLE.STARTDATE) \
            .filter(INVESTIGATION.STARTDATE <= FACILITYCYCLE.ENDDATE)


def get_facility_cycles_for_instrument(instrument_id, filters):
    """
    Given an instrument_id get facility cycles where the instrument has investigations that occur within that cycle
    :param filters: The filters to be applied to the query
    :param instrument_id: The id of the instrument
    :return: A list of facility cycle entities
    """
    query = InstrumentFacilityCyclesQuery(instrument_id)
    filter_handler = FilterOrderHandler()
    return get_filtered_read_query_results(filter_handler, filters, query)


def get_facility_cycles_for_instrument_count(instrument_id, filters):
    """
    Given an instrument_id get the facility cycles count where the instrument has investigations that occur within
    that cycle
    :param filters: The filters to be applied to the query
    :param instrument_id: The id of the instrument
    :return: The count of the facility cycles
    """
    return len(get_facility_cycles_for_instrument(instrument_id, filters))


class InstrumentFacilityCycleInvestigationsQuery(ReadQuery):
    def __init__(self, instrument_id, facility_cycle_id):
        super().__init__(INVESTIGATION)
        investigationInstrument = aliased(INSTRUMENT)
        self.base_query = self.base_query\
            .join(INVESTIGATION.FACILITY) \
            .join(FACILITY.FACILITYCYCLE) \
            .join(FACILITY.INSTRUMENT) \
            .join(INVESTIGATION.INVESTIGATIONINSTRUMENT) \
            .join(investigationInstrument, INVESTIGATIONINSTRUMENT.INSTRUMENT) \
            .filter(INSTRUMENT.ID == instrument_id) \
            .filter(FACILITYCYCLE.ID == facility_cycle_id) \
            .filter(investigationInstrument.ID == INSTRUMENT.ID) \
            .filter(INVESTIGATION.STARTDATE >= FACILITYCYCLE.STARTDATE) \
            .filter(INVESTIGATION.STARTDATE <= FACILITYCYCLE.ENDDATE)


def get_investigations_for_instrument_in_facility_cycle(instrument_id, facility_cycle_id, filters):
    """
    Given an instrument id and facility cycle id, get investigations that use the given instrument in the given cycle
    :param filters: The filters to be applied to the query
    :param instrument_id: The id of the instrument
    :param facility_cycle_id:  the ID of the facility cycle
    :return: The investigations
    """
    filter_handler = FilterOrderHandler()
    query = InstrumentFacilityCycleInvestigationsQuery(instrument_id, facility_cycle_id)
    return get_filtered_read_query_results(filter_handler, filters, query)


def get_investigations_for_instrument_in_facility_cycle_count(instrument_id, facility_cycle_id, filters):
    """
    Given an instrument id and facility cycle id, get the count of the investigations that use the given instrument in
    the given cycle
    :param filters: The filters to be applied to the query
    :param instrument_id: The id of the instrument
    :param facility_cycle_id:  the ID of the facility cycle
    :return: The investigations count
    """
    return len(get_investigations_for_instrument_in_facility_cycle(instrument_id, facility_cycle_id, filters))<|MERGE_RESOLUTION|>--- conflicted
+++ resolved
@@ -363,7 +363,7 @@
         query.session.close()
 
 
-<<<<<<< HEAD
+
 def _get_results_with_include(filters, results):
     """
     Given a list of entities and a list of filters, use the include filter to nest the included entities requested in
@@ -389,7 +389,7 @@
         dictionary = {k: getattr(result, k) for k in result.keys()}
         dictionaries.append(dictionary)
     return dictionaries
-=======
+
 def get_rows_by_filter(table, filters):
     """
     Given a list of filters supplied in json format, returns entities that match the filters from the given table
@@ -400,7 +400,7 @@
     query = ReadQuery(table)
     filter_handler = FilterOrderHandler()
     return get_filtered_read_query_results(filter_handler, filters, query)
->>>>>>> bb0a2a3f
+
 
 
 def get_first_filtered_row(table, filters):
