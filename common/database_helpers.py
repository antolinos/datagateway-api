--- conflicted
+++ resolved
@@ -355,13 +355,7 @@
         if query.is_distinct_fields_query:
             return _get_distinct_fields_as_dicts(results)
         if query.include_related_entities:
-<<<<<<< HEAD
-            for query_filter in filters:
-                if type(query_filter) is IncludeFilter:
-                    return list(map(lambda x: x.to_nested_dict(query_filter.included_filters), results))
-=======
             return _get_results_with_include(filters, results)
->>>>>>> db5330d4
         return list(map(lambda x: x.to_dict(), results))
 
     finally:
