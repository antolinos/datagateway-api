import enum

from datetime import datetime
from decimal import Decimal

from sqlalchemy import (
    Index,
    Column,
    BigInteger,
    String,
    DateTime,
    ForeignKey,
    Integer,
    Float,
    FetchedValue,
    TypeDecorator,
    Boolean,
)
from sqlalchemy.ext.declarative import declarative_base
from sqlalchemy.orm import relationship
from sqlalchemy.orm.collections import InstrumentedList

from common.exceptions import FilterError, DatabaseError

Base = declarative_base()


class EnumAsInteger(TypeDecorator):
    """
    Column type for storing Python enums in a database INTEGER column.
    """

    impl = Integer

    def __init__(self, enum_type):
        super(EnumAsInteger, self).__init__()
        self.enum_type = enum_type

    def process_bind_param(self, value, dialect):
        if isinstance(value, self.enum_type):
            return value.value
        raise DatabaseError(f"value {value} not in {self.enum_type.__name__}")

    def process_result_value(self, value, dialect):
        try:
            # Strips the enum class name
            return f"{self.enum_type(value)}".replace(f"{self.enum_type.__name__}.", "")
        except ValueError:
            # This will force a 500 response
            raise DatabaseError(f"value {value} not in {self.enum_type.__name__}")

    def copy(self, **kwargs):
        return EnumAsInteger(self.enum_type)


class EntityHelper(object):
    """
    EntityHelper class that contains methods to be shared across all entities
    """

    def to_dict(self):
        """
        Turns the columns and values of an entity into a dictionary
        :return: dict: dictionary containing the fields and values of an entity
        """
        dictionary = {}
        for column in self.__table__.columns:
            attribute = getattr(self, column.name)
            dictionary[column.name] = self._make_serializable(attribute)
        return dictionary

    def _make_serializable(self, field):
        """
        Given a field, convert to a JSON serializable type
        :param field: The field to be converted
        :return: The converted field
        """
        if isinstance(field, datetime):
            return str(field)
        elif isinstance(field, Decimal):
            return float(field)
        else:
            return field

    def to_nested_dict(self, includes):
        """
        Given related models return a nested dictionary with the child or parent rows
        nested.

        :param includes: string/list/dict - The related models to include.
        :return: A nested dictionary with the included models
        """
        dictionary = self.to_dict()
        try:
            includes = includes if type(includes) is list else [includes]
            for include in includes:
                if type(include) is str:
                    self._nest_string_include(dictionary, include)
                elif type(include) is dict:
                    self._nest_dictionary_include(dictionary, include)
        except TypeError:
<<<<<<< HEAD
            raise FilterError(
                f" Bad include relations provided: {includes}")
=======
            raise BadFilterError(f" Bad include relations provided: {includes}")
>>>>>>> 358b74bc
        return dictionary

    def _nest_dictionary_include(self, dictionary, include):
        """
        Given a dictionary of related entities names, nest the related entities into the
        given dictionary representation, of the original entity.

        :param dictionary: The dictionary representation of the original entity
        :param include: The dictionary of related entity names to be nested.
        """
        related_entity = self.get_related_entity(list(include)[0])
        if not isinstance(related_entity, InstrumentedList):
            dictionary[related_entity.__tablename__] = related_entity.to_nested_dict(
                include[list(include)[0]]
            )
        else:
            for entity in related_entity:
                if entity.__tablename__ in dictionary.keys():
                    dictionary[entity.__tablename__].append(
                        entity.to_nested_dict(include[list(include)[0]])
                    )
                else:
                    dictionary[entity.__tablename__] = [
                        entity.to_nested_dict(include[list(include)[0]])
                    ]

    def _nest_string_include(self, dictionary, include):
        """
        Given the name of a single related entity, nest the related entity into the
        given dictionary representation of the original entity.

        :param dictionary: The dictionary representation of an entity to be nested in.
        :param include: The name of the related entity to be nested
        """
        related_entity = self.get_related_entity(include)
        if not isinstance(related_entity, InstrumentedList):
            dictionary[related_entity.__tablename__] = related_entity.to_dict()
        else:
            for entity in related_entity:
                if entity.__tablename__ in dictionary.keys():
                    dictionary[entity.__tablename__].append(entity.to_dict())
                else:
                    dictionary[entity.__tablename__] = [entity.to_dict()]

    def get_related_entity(self, entity):
        """
        Given a string for the related entity name, return the related entity
        :param entity: String - The name of the entity
        :return: The entity
        """
        try:
            return getattr(self, entity)
        except AttributeError:
            raise FilterError(f" No related entity: {entity}")

    def update_from_dict(self, dictionary):
        """
        Given a dictionary containing field names and variables, updates the entity from
        the given dictionary
        
        :param dictionary: dict: dictionary containing the new values
        :returns: The updated dict
        """
        for key in dictionary:
            setattr(self, key.upper(), dictionary[key])
        return self.to_dict()


class APPLICATION(Base, EntityHelper):
    __tablename__ = "APPLICATION"
    __table_args__ = (Index("UNQ_APPLICATION_0", "FACILITY_ID", "NAME", "VERSION"),)

    ID = Column(BigInteger, primary_key=True)
    CREATE_ID = Column(String(255), nullable=False)
    CREATE_TIME = Column(DateTime, nullable=False)
    MOD_ID = Column(String(255), nullable=False)
    MOD_TIME = Column(DateTime, nullable=False)
    NAME = Column(String(255), nullable=False)
    VERSION = Column(String(255), nullable=False)
    FACILITY_ID = Column(ForeignKey("FACILITY.ID"), nullable=False)

    FACILITY = relationship(
        "FACILITY",
        primaryjoin="APPLICATION.FACILITY_ID == FACILITY.ID",
        backref="APPLICATION",
    )


class FACILITY(Base, EntityHelper):
    __tablename__ = "FACILITY"

    ID = Column(BigInteger, primary_key=True)
    CREATE_ID = Column(String(255), nullable=False)
    CREATE_TIME = Column(DateTime, nullable=False)
    DAYSUNTILRELEASE = Column(Integer)
    DESCRIPTION = Column(String(1023))
    FULLNAME = Column(String(255))
    MOD_ID = Column(String(255), nullable=False)
    MOD_TIME = Column(DateTime, nullable=False)
    NAME = Column(String(255), nullable=False, unique=True)
    URL = Column(String(255))


class DATACOLLECTION(Base, EntityHelper):
    __tablename__ = "DATACOLLECTION"

    ID = Column(BigInteger, primary_key=True)
    CREATE_ID = Column(String(255), nullable=False)
    CREATE_TIME = Column(DateTime, nullable=False)
    DOI = Column(String(255))
    MOD_ID = Column(String(255), nullable=False)
    MOD_TIME = Column(DateTime, nullable=False)


class DATACOLLECTIONDATAFILE(Base, EntityHelper):
    __tablename__ = "DATACOLLECTIONDATAFILE"
    __table_args__ = (
        Index("UNQ_DATACOLLECTIONDATAFILE_0", "DATACOLLECTION_ID", "DATAFILE_ID"),
    )

    ID = Column(BigInteger, primary_key=True)
    CREATE_ID = Column(String(255), nullable=False)
    CREATE_TIME = Column(DateTime, nullable=False)
    MOD_ID = Column(String(255), nullable=False)
    MOD_TIME = Column(DateTime, nullable=False)
    DATACOLLECTION_ID = Column(ForeignKey("DATACOLLECTION.ID"), nullable=False)
    DATAFILE_ID = Column(ForeignKey("DATAFILE.ID"), nullable=False, index=True)

    DATACOLLECTION = relationship(
        "DATACOLLECTION",
        primaryjoin="DATACOLLECTIONDATAFILE.DATACOLLECTION_ID == DATACOLLECTION.ID",
        backref="DATACOLLECTIONDATAFILE",
    )
    DATAFILE = relationship(
        "DATAFILE",
        primaryjoin="DATACOLLECTIONDATAFILE.DATAFILE_ID == DATAFILE.ID",
        backref="DATACOLLECTIONDATAFILE",
    )


class DATACOLLECTIONDATASET(Base, EntityHelper):
    __tablename__ = "DATACOLLECTIONDATASET"
    __table_args__ = (
        Index("UNQ_DATACOLLECTIONDATASET_0", "DATACOLLECTION_ID", "DATASET_ID"),
    )

    ID = Column(BigInteger, primary_key=True)
    CREATE_ID = Column(String(255), nullable=False)
    CREATE_TIME = Column(DateTime, nullable=False)
    MOD_ID = Column(String(255), nullable=False)
    MOD_TIME = Column(DateTime, nullable=False)
    DATACOLLECTION_ID = Column(ForeignKey("DATACOLLECTION.ID"), nullable=False)
    DATASET_ID = Column(ForeignKey("DATASET.ID"), nullable=False, index=True)

    DATACOLLECTION = relationship(
        "DATACOLLECTION",
        primaryjoin="DATACOLLECTIONDATASET.DATACOLLECTION_ID == DATACOLLECTION.ID",
        backref="DATACOLLECTIONDATASET",
    )
    DATASET = relationship(
        "DATASET",
        primaryjoin="DATACOLLECTIONDATASET.DATASET_ID == DATASET.ID",
        backref="DATACOLLECTIONDATASET",
    )


class DATACOLLECTIONPARAMETER(Base, EntityHelper):
    __tablename__ = "DATACOLLECTIONPARAMETER"
    __table_args__ = (
        Index(
            "UNQ_DATACOLLECTIONPARAMETER_0", "DATACOLLECTION_ID", "PARAMETER_TYPE_ID"
        ),
    )

    ID = Column(BigInteger, primary_key=True)
    CREATE_ID = Column(String(255), nullable=False)
    CREATE_TIME = Column(DateTime, nullable=False)
    DATETIME_VALUE = Column(DateTime)
    ERROR = Column(Float(asdecimal=True))
    MOD_ID = Column(String(255), nullable=False)
    MOD_TIME = Column(DateTime, nullable=False)
    NUMERIC_VALUE = Column(Float(asdecimal=True))
    RANGEBOTTOM = Column(Float(asdecimal=True))
    RANGETOP = Column(Float(asdecimal=True))
    STRING_VALUE = Column(String(4000))
    DATACOLLECTION_ID = Column(ForeignKey("DATACOLLECTION.ID"), nullable=False)
    PARAMETER_TYPE_ID = Column(
        ForeignKey("PARAMETERTYPE.ID"), nullable=False, index=True
    )

    DATACOLLECTION = relationship(
        "DATACOLLECTION",
        primaryjoin="DATACOLLECTIONPARAMETER.DATACOLLECTION_ID == DATACOLLECTION.ID",
        backref="DATACOLLECTIONPARAMETER",
    )
    PARAMETERTYPE = relationship(
        "PARAMETERTYPE",
        primaryjoin="DATACOLLECTIONPARAMETER.PARAMETER_TYPE_ID == PARAMETERTYPE.ID",
        backref="DATACOLLECTIONPARAMETER",
    )


class DATAFILE(Base, EntityHelper):
    __tablename__ = "DATAFILE"
    __table_args__ = (Index("UNQ_DATAFILE_0", "DATASET_ID", "NAME"),)

    ID = Column(BigInteger, primary_key=True)
    CHECKSUM = Column(String(255))
    CREATE_ID = Column(String(255), nullable=False)
    CREATE_TIME = Column(DateTime, nullable=False)
    DATAFILECREATETIME = Column(DateTime)
    DATAFILEMODTIME = Column(DateTime)
    DESCRIPTION = Column(String(255))
    DOI = Column(String(255))
    FILESIZE = Column(BigInteger)
    LOCATION = Column(String(255), index=True)
    MOD_ID = Column(String(255), nullable=False)
    MOD_TIME = Column(DateTime, nullable=False)
    NAME = Column(String(255), nullable=False)
    DATAFILEFORMAT_ID = Column(ForeignKey("DATAFILEFORMAT.ID"), index=True)
    DATASET_ID = Column(ForeignKey("DATASET.ID"), nullable=False)

    DATAFILEFORMAT = relationship(
        "DATAFILEFORMAT",
        primaryjoin="DATAFILE.DATAFILEFORMAT_ID == DATAFILEFORMAT.ID",
        backref="DATAFILE",
    )
    DATASET = relationship(
        "DATASET", primaryjoin="DATAFILE.DATASET_ID == DATASET.ID", backref="DATAFILE"
    )


class DATAFILEFORMAT(Base, EntityHelper):
    __tablename__ = "DATAFILEFORMAT"
    __table_args__ = (Index("UNQ_DATAFILEFORMAT_0", "FACILITY_ID", "NAME", "VERSION"),)

    ID = Column(BigInteger, primary_key=True)
    CREATE_ID = Column(String(255), nullable=False)
    CREATE_TIME = Column(DateTime, nullable=False)
    DESCRIPTION = Column(String(255))
    MOD_ID = Column(String(255), nullable=False)
    MOD_TIME = Column(DateTime, nullable=False)
    NAME = Column(String(255), nullable=False)
    TYPE = Column(String(255))
    VERSION = Column(String(255), nullable=False)
    FACILITY_ID = Column(ForeignKey("FACILITY.ID"), nullable=False)

    FACILITY = relationship(
        "FACILITY",
        primaryjoin="DATAFILEFORMAT.FACILITY_ID == FACILITY.ID",
        backref="DATAFILEFORMAT",
    )


class DATAFILEPARAMETER(Base, EntityHelper):
    __tablename__ = "DATAFILEPARAMETER"
    __table_args__ = (
        Index("UNQ_DATAFILEPARAMETER_0", "DATAFILE_ID", "PARAMETER_TYPE_ID"),
    )

    ID = Column(BigInteger, primary_key=True)
    CREATE_ID = Column(String(255), nullable=False)
    CREATE_TIME = Column(DateTime, nullable=False)
    DATETIME_VALUE = Column(DateTime)
    ERROR = Column(Float(asdecimal=True))
    MOD_ID = Column(String(255), nullable=False)
    MOD_TIME = Column(DateTime, nullable=False)
    NUMERIC_VALUE = Column(Float(asdecimal=True))
    RANGEBOTTOM = Column(Float(asdecimal=True))
    RANGETOP = Column(Float(asdecimal=True))
    STRING_VALUE = Column(String(4000))
    DATAFILE_ID = Column(ForeignKey("DATAFILE.ID"), nullable=False)
    PARAMETER_TYPE_ID = Column(
        ForeignKey("PARAMETERTYPE.ID"), nullable=False, index=True
    )

    DATAFILE = relationship(
        "DATAFILE",
        primaryjoin="DATAFILEPARAMETER.DATAFILE_ID == DATAFILE.ID",
        backref="DATAFILEPARAMETER",
    )
    PARAMETERTYPE = relationship(
        "PARAMETERTYPE",
        primaryjoin="DATAFILEPARAMETER.PARAMETER_TYPE_ID == PARAMETERTYPE.ID",
        backref="DATAFILEPARAMETER",
    )


class DATASET(Base, EntityHelper):
    __tablename__ = "DATASET"
    __table_args__ = (Index("UNQ_DATASET_0", "INVESTIGATION_ID", "NAME"),)

    ID = Column(BigInteger, primary_key=True)
    COMPLETE = Column(Boolean, nullable=False, server_default=FetchedValue())
    CREATE_ID = Column(String(255), nullable=False)
    CREATE_TIME = Column(DateTime, nullable=False)
    DESCRIPTION = Column(String(255))
    DOI = Column(String(255))
    END_DATE = Column(DateTime)
    LOCATION = Column(String(255))
    MOD_ID = Column(String(255), nullable=False)
    MOD_TIME = Column(DateTime, nullable=False)
    NAME = Column(String(255), nullable=False)
    STARTDATE = Column(DateTime)
    INVESTIGATION_ID = Column(ForeignKey("INVESTIGATION.ID"), nullable=False)
    SAMPLE_ID = Column(ForeignKey("SAMPLE.ID"), index=True)
    TYPE_ID = Column(ForeignKey("DATASETTYPE.ID"), nullable=False, index=True)

    INVESTIGATION = relationship(
        "INVESTIGATION",
        primaryjoin="DATASET.INVESTIGATION_ID == INVESTIGATION.ID",
        backref="DATASET",
    )
    SAMPLE = relationship(
        "SAMPLE", primaryjoin="DATASET.SAMPLE_ID == SAMPLE.ID", backref="DATASET"
    )
    DATASETTYPE = relationship(
        "DATASETTYPE",
        primaryjoin="DATASET.TYPE_ID == DATASETTYPE.ID",
        backref="DATASET",
    )


class DATASETPARAMETER(Base, EntityHelper):
    __tablename__ = "DATASETPARAMETER"
    __table_args__ = (
        Index("UNQ_DATASETPARAMETER_0", "DATASET_ID", "PARAMETER_TYPE_ID"),
    )

    ID = Column(BigInteger, primary_key=True)
    CREATE_ID = Column(String(255), nullable=False)
    CREATE_TIME = Column(DateTime, nullable=False)
    DATETIME_VALUE = Column(DateTime)
    ERROR = Column(Float(asdecimal=True))
    MOD_ID = Column(String(255), nullable=False)
    MOD_TIME = Column(DateTime, nullable=False)
    NUMERIC_VALUE = Column(Float(asdecimal=True))
    RANGEBOTTOM = Column(Float(asdecimal=True))
    RANGETOP = Column(Float(asdecimal=True))
    STRING_VALUE = Column(String(4000))
    DATASET_ID = Column(ForeignKey("DATASET.ID"), nullable=False)
    PARAMETER_TYPE_ID = Column(
        ForeignKey("PARAMETERTYPE.ID"), nullable=False, index=True
    )

    DATASET = relationship(
        "DATASET",
        primaryjoin="DATASETPARAMETER.DATASET_ID == DATASET.ID",
        backref="DATASETPARAMETER",
    )
    PARAMETERTYPE = relationship(
        "PARAMETERTYPE",
        primaryjoin="DATASETPARAMETER.PARAMETER_TYPE_ID == PARAMETERTYPE.ID",
        backref="DATASETPARAMETER",
    )


class DATASETTYPE(Base, EntityHelper):
    __tablename__ = "DATASETTYPE"
    __table_args__ = (Index("UNQ_DATASETTYPE_0", "FACILITY_ID", "NAME"),)

    ID = Column(BigInteger, primary_key=True)
    CREATE_ID = Column(String(255), nullable=False)
    CREATE_TIME = Column(DateTime, nullable=False)
    DESCRIPTION = Column(String(255))
    MOD_ID = Column(String(255), nullable=False)
    MOD_TIME = Column(DateTime, nullable=False)
    NAME = Column(String(255), nullable=False)
    FACILITY_ID = Column(ForeignKey("FACILITY.ID"), nullable=False)

    FACILITY = relationship(
        "FACILITY",
        primaryjoin="DATASETTYPE.FACILITY_ID == FACILITY.ID",
        backref="DATASETTYPE",
    )


class FACILITYCYCLE(Base, EntityHelper):
    __tablename__ = "FACILITYCYCLE"
    __table_args__ = (Index("UNQ_FACILITYCYCLE_0", "FACILITY_ID", "NAME"),)

    ID = Column(BigInteger, primary_key=True)
    CREATE_ID = Column(String(255), nullable=False)
    CREATE_TIME = Column(DateTime, nullable=False)
    DESCRIPTION = Column(String(255))
    ENDDATE = Column(DateTime)
    MOD_ID = Column(String(255), nullable=False)
    MOD_TIME = Column(DateTime, nullable=False)
    NAME = Column(String(255), nullable=False)
    STARTDATE = Column(DateTime)
    FACILITY_ID = Column(ForeignKey("FACILITY.ID"), nullable=False)

    FACILITY = relationship(
        "FACILITY",
        primaryjoin="FACILITYCYCLE.FACILITY_ID == FACILITY.ID",
        backref="FACILITYCYCLE",
    )


class GROUPING(Base, EntityHelper):
    __tablename__ = "GROUPING"

    ID = Column(BigInteger, primary_key=True)
    CREATE_ID = Column(String(255), nullable=False)
    CREATE_TIME = Column(DateTime, nullable=False)
    MOD_ID = Column(String(255), nullable=False)
    MOD_TIME = Column(DateTime, nullable=False)
    NAME = Column(String(255), nullable=False, unique=True)


class INSTRUMENT(Base, EntityHelper):
    __tablename__ = "INSTRUMENT"
    __table_args__ = (Index("UNQ_INSTRUMENT_0", "FACILITY_ID", "NAME"),)

    ID = Column(BigInteger, primary_key=True)
    CREATE_ID = Column(String(255), nullable=False)
    CREATE_TIME = Column(DateTime, nullable=False)
    DESCRIPTION = Column(String(4000))
    FULLNAME = Column(String(255))
    MOD_ID = Column(String(255), nullable=False)
    MOD_TIME = Column(DateTime, nullable=False)
    NAME = Column(String(255), nullable=False)
    TYPE = Column(String(255))
    URL = Column(String(255))
    FACILITY_ID = Column(ForeignKey("FACILITY.ID"), nullable=False)

    FACILITY = relationship(
        "FACILITY",
        primaryjoin="INSTRUMENT.FACILITY_ID == FACILITY.ID",
        backref="INSTRUMENT",
    )


class INSTRUMENTSCIENTIST(Base, EntityHelper):
    __tablename__ = "INSTRUMENTSCIENTIST"
    __table_args__ = (Index("UNQ_INSTRUMENTSCIENTIST_0", "USER_ID", "INSTRUMENT_ID"),)

    ID = Column(BigInteger, primary_key=True)
    CREATE_ID = Column(String(255), nullable=False)
    CREATE_TIME = Column(DateTime, nullable=False)
    MOD_ID = Column(String(255), nullable=False)
    MOD_TIME = Column(DateTime, nullable=False)
    INSTRUMENT_ID = Column(ForeignKey("INSTRUMENT.ID"), nullable=False, index=True)
    USER_ID = Column(ForeignKey("USER_.ID"), nullable=False)

    INSTRUMENT = relationship(
        "INSTRUMENT",
        primaryjoin="INSTRUMENTSCIENTIST.INSTRUMENT_ID == INSTRUMENT.ID",
        backref="INSTRUMENTSCIENTIST",
    )
    USER_ = relationship(
        "USER",
        primaryjoin="INSTRUMENTSCIENTIST.USER_ID == USER.ID",
        backref="INSTRUMENTSCIENTIST",
    )


class INVESTIGATION(Base, EntityHelper):
    __tablename__ = "INVESTIGATION"
    __table_args__ = (Index("UNQ_INVESTIGATION_0", "FACILITY_ID", "NAME", "VISIT_ID"),)

    ID = Column(BigInteger, primary_key=True)
    CREATE_ID = Column(String(255), nullable=False)
    CREATE_TIME = Column(DateTime, nullable=False)
    DOI = Column(String(255))
    ENDDATE = Column(DateTime)
    MOD_ID = Column(String(255), nullable=False)
    MOD_TIME = Column(DateTime, nullable=False)
    NAME = Column(String(255), nullable=False)
    RELEASEDATE = Column(DateTime)
    STARTDATE = Column(DateTime)
    SUMMARY = Column(String(4000))
    TITLE = Column(String(255), nullable=False)
    VISIT_ID = Column(String(255), nullable=False)
    FACILITY_ID = Column(ForeignKey("FACILITY.ID"), nullable=False)
    TYPE_ID = Column(ForeignKey("INVESTIGATIONTYPE.ID"), nullable=False, index=True)

    FACILITY = relationship(
        "FACILITY",
        primaryjoin="INVESTIGATION.FACILITY_ID == FACILITY.ID",
        backref="INVESTIGATION",
    )
    INVESTIGATIONTYPE = relationship(
        "INVESTIGATIONTYPE",
        primaryjoin="INVESTIGATION.TYPE_ID == INVESTIGATIONTYPE.ID",
        backref="INVESTIGATION",
    )


class INVESTIGATIONGROUP(Base, EntityHelper):
    __tablename__ = "INVESTIGATIONGROUP"
    __table_args__ = (
        Index("UNQ_INVESTIGATIONGROUP_0", "GROUP_ID", "INVESTIGATION_ID", "ROLE"),
    )

    ID = Column(BigInteger, primary_key=True)
    CREATE_ID = Column(String(255), nullable=False)
    CREATE_TIME = Column(DateTime, nullable=False)
    MOD_ID = Column(String(255), nullable=False)
    MOD_TIME = Column(DateTime, nullable=False)
    ROLE = Column(String(255), nullable=False)
    GROUP_ID = Column(ForeignKey("GROUPING.ID"), nullable=False)
    INVESTIGATION_ID = Column(
        ForeignKey("INVESTIGATION.ID"), nullable=False, index=True
    )

    GROUPING = relationship(
        "GROUPING",
        primaryjoin="INVESTIGATIONGROUP.GROUP_ID == GROUPING.ID",
        backref="INVESTIGATIONGROUP",
    )
    INVESTIGATION = relationship(
        "INVESTIGATION",
        primaryjoin="INVESTIGATIONGROUP.INVESTIGATION_ID == INVESTIGATION.ID",
        backref="INVESTIGATIONGROUP",
    )


class INVESTIGATIONINSTRUMENT(Base, EntityHelper):
    __tablename__ = "INVESTIGATIONINSTRUMENT"
    __table_args__ = (
        Index("UNQ_INVESTIGATIONINSTRUMENT_0", "INVESTIGATION_ID", "INSTRUMENT_ID"),
    )

    ID = Column(BigInteger, primary_key=True)
    CREATE_ID = Column(String(255), nullable=False)
    CREATE_TIME = Column(DateTime, nullable=False)
    MOD_ID = Column(String(255), nullable=False)
    MOD_TIME = Column(DateTime, nullable=False)
    INSTRUMENT_ID = Column(ForeignKey("INSTRUMENT.ID"), nullable=False, index=True)
    INVESTIGATION_ID = Column(ForeignKey("INVESTIGATION.ID"), nullable=False)

    INSTRUMENT = relationship(
        "INSTRUMENT",
        primaryjoin="INVESTIGATIONINSTRUMENT.INSTRUMENT_ID == INSTRUMENT.ID",
        backref="INVESTIGATIONINSTRUMENT",
    )
    INVESTIGATION = relationship(
        "INVESTIGATION",
        primaryjoin="INVESTIGATIONINSTRUMENT.INVESTIGATION_ID == INVESTIGATION.ID",
        backref="INVESTIGATIONINSTRUMENT",
    )


class INVESTIGATIONPARAMETER(Base, EntityHelper):
    __tablename__ = "INVESTIGATIONPARAMETER"
    __table_args__ = (
        Index("UNQ_INVESTIGATIONPARAMETER_0", "INVESTIGATION_ID", "PARAMETER_TYPE_ID"),
    )

    ID = Column(BigInteger, primary_key=True)
    CREATE_ID = Column(String(255), nullable=False)
    CREATE_TIME = Column(DateTime, nullable=False)
    DATETIME_VALUE = Column(DateTime)
    ERROR = Column(Float(asdecimal=True))
    MOD_ID = Column(String(255), nullable=False)
    MOD_TIME = Column(DateTime, nullable=False)
    NUMERIC_VALUE = Column(Float(asdecimal=True))
    RANGEBOTTOM = Column(Float(asdecimal=True))
    RANGETOP = Column(Float(asdecimal=True))
    STRING_VALUE = Column(String(4000))
    INVESTIGATION_ID = Column(ForeignKey("INVESTIGATION.ID"), nullable=False)
    PARAMETER_TYPE_ID = Column(
        ForeignKey("PARAMETERTYPE.ID"), nullable=False, index=True
    )

    INVESTIGATION = relationship(
        "INVESTIGATION",
        primaryjoin="INVESTIGATIONPARAMETER.INVESTIGATION_ID == INVESTIGATION.ID",
        backref="INVESTIGATIONPARAMETER",
    )
    PARAMETERTYPE = relationship(
        "PARAMETERTYPE",
        primaryjoin="INVESTIGATIONPARAMETER.PARAMETER_TYPE_ID == PARAMETERTYPE.ID",
        backref="INVESTIGATIONPARAMETER",
    )


class INVESTIGATIONTYPE(Base, EntityHelper):
    __tablename__ = "INVESTIGATIONTYPE"
    __table_args__ = (Index("UNQ_INVESTIGATIONTYPE_0", "NAME", "FACILITY_ID"),)

    ID = Column(BigInteger, primary_key=True)
    CREATE_ID = Column(String(255), nullable=False)
    CREATE_TIME = Column(DateTime, nullable=False)
    DESCRIPTION = Column(String(255))
    MOD_ID = Column(String(255), nullable=False)
    MOD_TIME = Column(DateTime, nullable=False)
    NAME = Column(String(255), nullable=False)
    FACILITY_ID = Column(ForeignKey("FACILITY.ID"), nullable=False, index=True)

    FACILITY = relationship(
        "FACILITY",
        primaryjoin="INVESTIGATIONTYPE.FACILITY_ID == FACILITY.ID",
        backref="INVESTIGATIONTYPE",
    )


class INVESTIGATIONUSER(Base, EntityHelper):
    __tablename__ = "INVESTIGATIONUSER"
    __table_args__ = (
        Index("UNQ_INVESTIGATIONUSER_0", "USER_ID", "INVESTIGATION_ID", "ROLE"),
    )

    ID = Column(BigInteger, primary_key=True)
    CREATE_ID = Column(String(255), nullable=False)
    CREATE_TIME = Column(DateTime, nullable=False)
    MOD_ID = Column(String(255), nullable=False)
    MOD_TIME = Column(DateTime, nullable=False)
    ROLE = Column(String(255), nullable=False)
    INVESTIGATION_ID = Column(
        ForeignKey("INVESTIGATION.ID"), nullable=False, index=True
    )
    USER_ID = Column(ForeignKey("USER_.ID"), nullable=False)

    INVESTIGATION = relationship(
        "INVESTIGATION",
        primaryjoin="INVESTIGATIONUSER.INVESTIGATION_ID == INVESTIGATION.ID",
        backref="INVESTIGATIONUSER",
    )
    USER_ = relationship(
        "USER",
        primaryjoin="INVESTIGATIONUSER.USER_ID == USER.ID",
        backref="INVESTIGATIONUSER",
    )


class JOB(Base, EntityHelper):
    __tablename__ = "JOB"

    ID = Column(BigInteger, primary_key=True)
    ARGUMENTS = Column(String(255))
    CREATE_ID = Column(String(255), nullable=False)
    CREATE_TIME = Column(DateTime, nullable=False)
    MOD_ID = Column(String(255), nullable=False)
    MOD_TIME = Column(DateTime, nullable=False)
    APPLICATION_ID = Column(ForeignKey("APPLICATION.ID"), nullable=False, index=True)
    INPUTDATACOLLECTION_ID = Column(ForeignKey("DATACOLLECTION.ID"), index=True)
    OUTPUTDATACOLLECTION_ID = Column(ForeignKey("DATACOLLECTION.ID"), index=True)

    APPLICATION = relationship(
        "APPLICATION", primaryjoin="JOB.APPLICATION_ID == APPLICATION.ID", backref="JOB"
    )
    DATACOLLECTION = relationship(
        "DATACOLLECTION",
        primaryjoin="JOB.INPUTDATACOLLECTION_ID == DATACOLLECTION.ID",
        backref="JOB",
    )


class KEYWORD(Base, EntityHelper):
    __tablename__ = "KEYWORD"
    __table_args__ = (Index("UNQ_KEYWORD_0", "NAME", "INVESTIGATION_ID"),)

    ID = Column(BigInteger, primary_key=True)
    CREATE_ID = Column(String(255), nullable=False)
    CREATE_TIME = Column(DateTime, nullable=False)
    MOD_ID = Column(String(255), nullable=False)
    MOD_TIME = Column(DateTime, nullable=False)
    NAME = Column(String(255), nullable=False)
    INVESTIGATION_ID = Column(
        ForeignKey("INVESTIGATION.ID"), nullable=False, index=True
    )

    INVESTIGATION = relationship(
        "INVESTIGATION",
        primaryjoin="KEYWORD.INVESTIGATION_ID == INVESTIGATION.ID",
        backref="KEYWORD",
    )


class PARAMETERTYPE(Base, EntityHelper):
    __tablename__ = "PARAMETERTYPE"
    __table_args__ = (Index("UNQ_PARAMETERTYPE_0", "FACILITY_ID", "NAME", "UNITS"),)

    class ValueTypeEnum(enum.Enum):
        DATE_AND_TIME = 0
        NUMERIC = 1
        STRING = 2

    ID = Column(BigInteger, primary_key=True)
    APPLICABLETODATACOLLECTION = Column(Boolean, server_default=FetchedValue())
    APPLICABLETODATAFILE = Column(Boolean, server_default=FetchedValue())
    APPLICABLETODATASET = Column(Boolean, server_default=FetchedValue())
    APPLICABLETOINVESTIGATION = Column(Boolean, server_default=FetchedValue())
    APPLICABLETOSAMPLE = Column(Boolean, server_default=FetchedValue())
    CREATE_ID = Column(String(255), nullable=False)
    CREATE_TIME = Column(DateTime, nullable=False)
    DESCRIPTION = Column(String(255))
    ENFORCED = Column(Boolean, server_default=FetchedValue())
    MAXIMUMNUMERICVALUE = Column(Float(asdecimal=True))
    MINIMUMNUMERICVALUE = Column(Float(asdecimal=True))
    MOD_ID = Column(String(255), nullable=False)
    MOD_TIME = Column(DateTime, nullable=False)
    NAME = Column(String(255), nullable=False)
    UNITS = Column(String(255), nullable=False)
    UNITSFULLNAME = Column(String(255))
    VALUETYPE = Column(EnumAsInteger(ValueTypeEnum), nullable=False)
    VERIFIED = Column(Boolean, server_default=FetchedValue())
    FACILITY_ID = Column(ForeignKey("FACILITY.ID"), nullable=False)

    FACILITY = relationship(
        "FACILITY",
        primaryjoin="PARAMETERTYPE.FACILITY_ID == FACILITY.ID",
        backref="PARAMETERTYPE",
    )


class PERMISSIBLESTRINGVALUE(Base, EntityHelper):
    __tablename__ = "PERMISSIBLESTRINGVALUE"
    __table_args__ = (
        Index("UNQ_PERMISSIBLESTRINGVALUE_0", "VALUE", "PARAMETERTYPE_ID"),
    )

    ID = Column(BigInteger, primary_key=True)
    CREATE_ID = Column(String(255), nullable=False)
    CREATE_TIME = Column(DateTime, nullable=False)
    MOD_ID = Column(String(255), nullable=False)
    MOD_TIME = Column(DateTime, nullable=False)
    VALUE = Column(String(255), nullable=False)
    PARAMETERTYPE_ID = Column(
        ForeignKey("PARAMETERTYPE.ID"), nullable=False, index=True
    )

    PARAMETERTYPE = relationship(
        "PARAMETERTYPE",
        primaryjoin="PERMISSIBLESTRINGVALUE.PARAMETERTYPE_ID == PARAMETERTYPE.ID",
        backref="PERMISSIBLESTRINGVALUE",
    )


class PUBLICATION(Base, EntityHelper):
    __tablename__ = "PUBLICATION"

    ID = Column(BigInteger, primary_key=True)
    CREATE_ID = Column(String(255), nullable=False)
    CREATE_TIME = Column(DateTime, nullable=False)
    DOI = Column(String(255))
    FULLREFERENCE = Column(String(511), nullable=False)
    MOD_ID = Column(String(255), nullable=False)
    MOD_TIME = Column(DateTime, nullable=False)
    REPOSITORY = Column(String(255))
    REPOSITORYID = Column(String(255))
    URL = Column(String(255))
    INVESTIGATION_ID = Column(
        ForeignKey("INVESTIGATION.ID"), nullable=False, index=True
    )

    INVESTIGATION = relationship(
        "INVESTIGATION",
        primaryjoin="PUBLICATION.INVESTIGATION_ID == INVESTIGATION.ID",
        backref="PUBLICATION",
    )


class PUBLICSTEP(Base, EntityHelper):
    __tablename__ = "PUBLICSTEP"
    __table_args__ = (Index("UNQ_PUBLICSTEP_0", "ORIGIN", "FIELD"),)

    ID = Column(BigInteger, primary_key=True)
    CREATE_ID = Column(String(255), nullable=False)
    CREATE_TIME = Column(DateTime, nullable=False)
    FIELD = Column(String(32), nullable=False)
    MOD_ID = Column(String(255), nullable=False)
    MOD_TIME = Column(DateTime, nullable=False)
    ORIGIN = Column(String(32), nullable=False)


class RELATEDDATAFILE(Base, EntityHelper):
    __tablename__ = "RELATEDDATAFILE"
    __table_args__ = (
        Index("UNQ_RELATEDDATAFILE_0", "SOURCE_DATAFILE_ID", "DEST_DATAFILE_ID"),
    )

    ID = Column(BigInteger, primary_key=True)
    CREATE_ID = Column(String(255), nullable=False)
    CREATE_TIME = Column(DateTime, nullable=False)
    MOD_ID = Column(String(255), nullable=False)
    MOD_TIME = Column(DateTime, nullable=False)
    RELATION = Column(String(255), nullable=False)
    DEST_DATAFILE_ID = Column(ForeignKey("DATAFILE.ID"), nullable=False, index=True)
    SOURCE_DATAFILE_ID = Column(ForeignKey("DATAFILE.ID"), nullable=False)

    DATAFILE = relationship(
        "DATAFILE",
        primaryjoin="RELATEDDATAFILE.DEST_DATAFILE_ID == DATAFILE.ID",
        backref="RELATEDDATAFILE",
    )


class RULE(Base, EntityHelper):
    __tablename__ = "RULE_"

    ID = Column(BigInteger, primary_key=True)
    ATTRIBUTE = Column(String(255))
    BEAN = Column(String(255))
    C = Column(Integer, server_default=FetchedValue())
    CREATE_ID = Column(String(255), nullable=False)
    CREATE_TIME = Column(DateTime, nullable=False)
    CRUDFLAGS = Column(String(4), nullable=False)
    CRUDJPQL = Column(String(1024))
    D = Column(Integer, server_default=FetchedValue())
    INCLUDEJPQL = Column(String(1024))
    MOD_ID = Column(String(255), nullable=False)
    MOD_TIME = Column(DateTime, nullable=False)
    R = Column(Integer, server_default=FetchedValue())
    RESTRICTED = Column(Integer, server_default=FetchedValue())
    SEARCHJPQL = Column(String(1024))
    U = Column(Integer, server_default=FetchedValue())
    WHAT = Column(String(1024), nullable=False)
    GROUPING_ID = Column(ForeignKey("GROUPING.ID"), index=True)

    GROUPING = relationship(
        "GROUPING", primaryjoin="RULE.GROUPING_ID == GROUPING.ID", backref="RULE"
    )


class SAMPLE(Base, EntityHelper):
    __tablename__ = "SAMPLE"
    __table_args__ = (Index("UNQ_SAMPLE_0", "INVESTIGATION_ID", "NAME"),)

    ID = Column(BigInteger, primary_key=True)
    CREATE_ID = Column(String(255), nullable=False)
    CREATE_TIME = Column(DateTime, nullable=False)
    MOD_ID = Column(String(255), nullable=False)
    MOD_TIME = Column(DateTime, nullable=False)
    NAME = Column(String(255), nullable=False)
    INVESTIGATION_ID = Column(ForeignKey("INVESTIGATION.ID"), nullable=False)
    SAMPLETYPE_ID = Column(ForeignKey("SAMPLETYPE.ID"), index=True)

    INVESTIGATION = relationship(
        "INVESTIGATION",
        primaryjoin="SAMPLE.INVESTIGATION_ID == INVESTIGATION.ID",
        backref="SAMPLE",
    )
    SAMPLETYPE = relationship(
        "SAMPLETYPE",
        primaryjoin="SAMPLE.SAMPLETYPE_ID == SAMPLETYPE.ID",
        backref="SAMPLE",
    )


class SAMPLEPARAMETER(Base, EntityHelper):
    __tablename__ = "SAMPLEPARAMETER"
    __table_args__ = (Index("UNQ_SAMPLEPARAMETER_0", "SAMPLE_ID", "PARAMETER_TYPE_ID"),)

    ID = Column(BigInteger, primary_key=True)
    CREATE_ID = Column(String(255), nullable=False)
    CREATE_TIME = Column(DateTime, nullable=False)
    DATETIME_VALUE = Column(DateTime)
    ERROR = Column(Float(asdecimal=True))
    MOD_ID = Column(String(255), nullable=False)
    MOD_TIME = Column(DateTime, nullable=False)
    NUMERIC_VALUE = Column(Float(asdecimal=True))
    RANGEBOTTOM = Column(Float(asdecimal=True))
    RANGETOP = Column(Float(asdecimal=True))
    STRING_VALUE = Column(String(4000))
    SAMPLE_ID = Column(ForeignKey("SAMPLE.ID"), nullable=False)
    PARAMETER_TYPE_ID = Column(
        ForeignKey("PARAMETERTYPE.ID"), nullable=False, index=True
    )

    PARAMETERTYPE = relationship(
        "PARAMETERTYPE",
        primaryjoin="SAMPLEPARAMETER.PARAMETER_TYPE_ID == PARAMETERTYPE.ID",
        backref="SAMPLEPARAMETER",
    )
    SAMPLE = relationship(
        "SAMPLE",
        primaryjoin="SAMPLEPARAMETER.SAMPLE_ID == SAMPLE.ID",
        backref="SAMPLEPARAMETER",
    )


class SESSION(Base, EntityHelper):
    __tablename__ = "SESSION_"

    ID = Column(String(255), primary_key=True)
    EXPIREDATETIME = Column(DateTime)
    USERNAME = Column(String(255))


class SHIFT(Base, EntityHelper):
    __tablename__ = "SHIFT"
    __table_args__ = (Index("UNQ_SHIFT_0", "INVESTIGATION_ID", "STARTDATE", "ENDDATE"),)

    ID = Column(BigInteger, primary_key=True)
    COMMENT = Column(String(255))
    CREATE_ID = Column(String(255), nullable=False)
    CREATE_TIME = Column(DateTime, nullable=False)
    ENDDATE = Column(DateTime, nullable=False)
    MOD_ID = Column(String(255), nullable=False)
    MOD_TIME = Column(DateTime, nullable=False)
    STARTDATE = Column(DateTime, nullable=False)
    INVESTIGATION_ID = Column(ForeignKey("INVESTIGATION.ID"), nullable=False)

    INVESTIGATION = relationship(
        "INVESTIGATION",
        primaryjoin="SHIFT.INVESTIGATION_ID == INVESTIGATION.ID",
        backref="SHIFT",
    )


class USER(Base, EntityHelper):
    __tablename__ = "USER_"

    ID = Column(BigInteger, primary_key=True)
    CREATE_ID = Column(String(255), nullable=False)
    CREATE_TIME = Column(DateTime, nullable=False)
    EMAIL = Column(String(255))
    FULLNAME = Column(String(255))
    MOD_ID = Column(String(255), nullable=False)
    MOD_TIME = Column(DateTime, nullable=False)
    NAME = Column(String(255), nullable=False, unique=True)
    ORCIDID = Column(String(255))


class USERGROUP(Base, EntityHelper):
    __tablename__ = "USERGROUP"
    __table_args__ = (Index("UNQ_USERGROUP_0", "USER_ID", "GROUP_ID"),)

    ID = Column(BigInteger, primary_key=True)
    CREATE_ID = Column(String(255), nullable=False)
    CREATE_TIME = Column(DateTime, nullable=False)
    MOD_ID = Column(String(255), nullable=False)
    MOD_TIME = Column(DateTime, nullable=False)
    GROUP_ID = Column(ForeignKey("GROUPING.ID"), nullable=False, index=True)
    USER_ID = Column(ForeignKey("USER_.ID"), nullable=False)

    GROUPING = relationship(
        "GROUPING", primaryjoin="USERGROUP.GROUP_ID == GROUPING.ID", backref="USERGROUP"
    )
    USER_ = relationship(
        "USER", primaryjoin="USERGROUP.USER_ID == USER.ID", backref="USERGROUP"
    )


class STUDYINVESTIGATION(Base, EntityHelper):
    __tablename__ = "STUDYINVESTIGATION"
    __table_args__ = (
        Index("UNQ_STUDYINVESTIGATION_0", "STUDY_ID", "INVESTIGATION_ID"),
    )

    ID = Column(BigInteger, primary_key=True)
    CREATE_ID = Column(String(255), nullable=False)
    CREATE_TIME = Column(DateTime, nullable=False)
    MOD_ID = Column(String(255), nullable=False)
    MOD_TIME = Column(DateTime, nullable=False)
    INVESTIGATION_ID = Column(
        ForeignKey("INVESTIGATION.ID"), nullable=False, index=True
    )
    STUDY_ID = Column(ForeignKey("STUDY.ID"), nullable=False)

    INVESTIGATION = relationship(
        "INVESTIGATION",
        primaryjoin="STUDYINVESTIGATION.INVESTIGATION_ID == INVESTIGATION.ID",
        backref="STUDYINVESTIGATION",
    )
    STUDY = relationship(
        "STUDY",
        primaryjoin="STUDYINVESTIGATION.STUDY_ID == STUDY.ID",
        backref="STUDYINVESTIGATION",
    )


class STUDY(Base, EntityHelper):
    __tablename__ = "STUDY"

    ID = Column(BigInteger, primary_key=True)
    CREATE_ID = Column(String(255), nullable=False)
    CREATE_TIME = Column(DateTime, nullable=False)
    DESCRIPTION = Column(String(4000))
    MOD_ID = Column(String(255), nullable=False)
    MOD_TIME = Column(DateTime, nullable=False)
    NAME = Column(String(255), nullable=False)
    STARTDATE = Column(DateTime)
    STATUS = Column(Integer)
    USER_ID = Column(ForeignKey("USER_.ID"), index=True)

    USER_ = relationship(
        "USER", primaryjoin="STUDY.USER_ID == USER.ID", backref="STUDY"
    )


class SAMPLETYPE(Base, EntityHelper):
    __tablename__ = "SAMPLETYPE"
    __table_args__ = (
        Index("UNQ_SAMPLETYPE_0", "FACILITY_ID", "NAME", "MOLECULARFORMULA"),
    )

    ID = Column(BigInteger, primary_key=True)
    CREATE_ID = Column(String(255), nullable=False)
    CREATE_TIME = Column(DateTime, nullable=False)
    MOD_ID = Column(String(255), nullable=False)
    MOD_TIME = Column(DateTime, nullable=False)
    MOLECULARFORMULA = Column(String(255), nullable=False)
    NAME = Column(String(255), nullable=False)
    SAFETYINFORMATION = Column(String(4000))
    FACILITY_ID = Column(ForeignKey("FACILITY.ID"), nullable=False)

    FACILITY = relationship(
        "FACILITY",
        primaryjoin="SAMPLETYPE.FACILITY_ID == FACILITY.ID",
        backref="SAMPLETYPE",
    )<|MERGE_RESOLUTION|>--- conflicted
+++ resolved
@@ -99,12 +99,7 @@
                 elif type(include) is dict:
                     self._nest_dictionary_include(dictionary, include)
         except TypeError:
-<<<<<<< HEAD
-            raise FilterError(
-                f" Bad include relations provided: {includes}")
-=======
-            raise BadFilterError(f" Bad include relations provided: {includes}")
->>>>>>> 358b74bc
+            raise FilterError(f" Bad include relations provided: {includes}")
         return dictionary
 
     def _nest_dictionary_include(self, dictionary, include):
