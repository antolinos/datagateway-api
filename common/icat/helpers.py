--- conflicted
+++ resolved
@@ -233,10 +233,11 @@
     strings (i.e. user data from PATCH/POST requests) into datetime objects so they can
     be stored in ICAT
 
-    Python 3.7+ has support for `datetime.fromisoformat()` which would be a more elegant solution
-    to this conversion operation since dates are converted into ISO format within this file,
-    however, the production instance of this API is typically built on Python 3.6, and it doesn't
-    seem of enough value to mandate 3.7 for a single line of code
+    Python 3.7+ has support for `datetime.fromisoformat()` which would be a more elegant
+    solution to this conversion operation since dates are converted into ISO format
+    within this file, however, the production instance of this API is typically built on
+    Python 3.6, and it doesn't seem of enough value to mandate 3.7 for a single line of
+    code
 
     :param icat_attribute: Attribute that will be updated with new data
     :type icat_attribute: Any valid data type that can be stored in Python ICAT
@@ -247,26 +248,13 @@
         `Constants.ACCEPTED_DATE_FORMAT`
     """
 
-<<<<<<< HEAD
-    log.debug(f"ICAT Attribute: {icat_attribute}, Type: {type(icat_attribute)}")
-    log.debug(f"Data: {data}, Type: {type(data)}")
-
-    accepted_date_format = "%Y-%m-%d %H:%M:%S"
-
-    if isinstance(icat_attribute, datetime):
-        try:
-            data = datetime.strptime(data, accepted_date_format)
-        except ValueError:
-            raise BadRequestError(
-                "Bad request made, the date entered is not in the correct format. Use"
-                f" the {accepted_date_format} format to submit dates to the API"
-            )
-=======
     try:
         data = datetime.strptime(data, Constants.ACCEPTED_DATE_FORMAT)
     except ValueError:
-        raise BadRequestError(f"Bad request made, the date entered is not in the correct format. Use the {Constants.ACCEPTED_DATE_FORMAT} format to submit dates to the API")
->>>>>>> 26b80331
+        raise BadRequestError(
+            "Bad request made, the date entered is not in the correct format. Use the"
+            f" {Constants.ACCEPTED_DATE_FORMAT} format to submit dates to the API"
+        )
 
     return data
 
@@ -278,49 +266,32 @@
 
     :param old_entity: An existing entity record from Python ICAT
     :type object: :class:`icat.entities.ENTITY`
-<<<<<<< HEAD
-    :param dictionary: Dictionary containing the new data to be modified
-    :type dictionary: :class:`dict`
-    :raises BadRequestError: If the attribute cannot be edited - typically if Python
-        ICAT doesn't allow an attribute to be edited (e.g. modId & modTime)
-=======
     :param new_entity: Dictionary containing the new data to be modified
     :type new_entity: :class:`dict`
-    :raises BadRequestError: If the attribute cannot be found, or if it cannot be edited -
-        typically if Python ICAT doesn't allow an attribute to be edited (e.g. modId & modTime)
->>>>>>> 26b80331
+    :raises BadRequestError: If the attribute cannot be found, or if it cannot be edited
+        - typically if Python ICAT doesn't allow an attribute to be edited (e.g. modId &
+        modTime)
     """
     for key in new_entity:
         try:
-<<<<<<< HEAD
-            original_data_attribute = getattr(object, key)
-            dictionary[key] = str_to_date_object(
-                original_data_attribute, dictionary[key]
-            )
+            original_data_attribute = getattr(old_entity, key)
+            if isinstance(original_data_attribute, datetime):
+                new_entity[key] = str_to_datetime_object(
+                    original_data_attribute, new_entity[key]
+                )
         except AttributeError:
             raise BadRequestError(
                 f"Bad request made, cannot find attribute '{key}' within the"
-                f" {object.BeanName} entity"
+                f"{old_entity.BeanName} entity"
             )
-=======
-            original_data_attribute = getattr(old_entity, key)
-            if isinstance(original_data_attribute, datetime):
-                new_entity[key] = str_to_datetime_object(original_data_attribute, new_entity[key])
-        except AttributeError:
-            raise BadRequestError(f"Bad request made, cannot find attribute '{key}' within the {old_entity.BeanName} entity")
->>>>>>> 26b80331
 
         try:
             setattr(old_entity, key, new_entity[key])
         except AttributeError:
-<<<<<<< HEAD
             raise BadRequestError(
                 f"Bad request made, cannot modify attribute '{key}' within the"
-                f" {object.BeanName} entity"
+                f" {old_entity.BeanName} entity"
             )
-=======
-            raise BadRequestError(f"Bad request made, cannot modify attribute '{key}' within the {old_entity.BeanName} entity")
->>>>>>> 26b80331
 
     try:
         old_entity.update()
@@ -336,31 +307,19 @@
     :type client: :class:`icat.client.Client`
     :param table_name: Table name to extract which entity to use
     :type table_name: :class:`str`
-<<<<<<< HEAD
-    :param id: ID number of the entity to retrieve
-    :type id: :class:`int`
+    :param id_: ID number of the entity to retrieve
+    :type id_: :class:`int`
     :param return_json_formattable_data: Flag to determine whether the data should be 
         returned as a list of data ready to be converted straight to JSON (i.e. if the
         data will be used as a response for an API call) or whether to leave the data in
         a Python ICAT format
-=======
-    :param id_: ID number of the entity to retrieve
-    :type id_: :class:`int`
-    :param return_json_formattable_data: Flag to determine whether the data should be returned as a
-        list of data ready to be converted straight to JSON (i.e. if the data will be used as a
-        response for an API call) or whether to leave the data in a Python ICAT format
->>>>>>> 26b80331
     :type return_json_formattable_data: :class:`bool`
     :return: The record of the specified ID from the given entity
     :raises: MissingRecordError: If Python ICAT cannot find a record of the specified ID
     """
 
     # Set query condition for the selected ID
-<<<<<<< HEAD
-    id_condition = create_condition("id", "=", id)
-=======
-    id_condition = create_condition('id', '=', id_)
->>>>>>> 26b80331
+    id_condition = create_condition("id", "=", id_)
 
     selected_entity_name = get_python_icat_entity_name(client, table_name)
 
@@ -402,41 +361,22 @@
     :type client: :class:`icat.client.Client`
     :param table_name: Table name to extract which entity to use
     :type table_name: :class:`str`
-<<<<<<< HEAD
-    :param id: ID number of the entity to retrieve
-    :type id: :class:`int`
+    :param id_: ID number of the entity to retrieve
+    :type id_: :class:`int`
     :param new_data: JSON from request body providing new data to update the record with
         the specified ID
     :return: The updated record of the specified ID from the given entity
     """
 
-    entity_id_data = get_entity_by_id(client, table_name, id, False)
+    entity_id_data = get_entity_by_id(client, table_name, id_, False)
     # There will only ever be one record associated with a single ID - if a record with
     # the specified ID cannot be found, it'll be picked up by the MissingRecordError in
-=======
-    :param id_: ID number of the entity to retrieve
-    :type id_: :class:`int`
-    :param new_data: JSON from request body providing new data to update the record with the
-        specified ID
-    :return: The updated record of the specified ID from the given entity
-    """
-
-    entity_id_data = get_entity_by_id(client, table_name, id_, False)
-    # There will only ever be one record associated with a single ID - if a record with the
-    # specified ID cannot be found, it'll be picked up by the MissingRecordError in 
->>>>>>> 26b80331
     # get_entity_by_id()
     update_attributes(entity_id_data, new_data)
 
-<<<<<<< HEAD
     # The record is re-obtained from Python ICAT (rather than using entity_id_data) to
     # show to the user whether the change has actually been applied
-    return get_entity_by_id(client, table_name, id, True)
-=======
-    # The record is re-obtained from Python ICAT (rather than using entity_id_data) to show to the
-    # user whether the change has actually been applied
     return get_entity_by_id(client, table_name, id_, True)
->>>>>>> 26b80331
 
 
 def get_entity_with_filters(client, table_name, filters):
