import logging

<<<<<<< HEAD
from common.filters import WhereFilter, DistinctFieldFilter, OrderFilter, SkipFilter, LimitFilter, \
    IncludeFilter
from common.exceptions import FilterError
=======
from common.filters import (
    WhereFilter,
    DistinctFieldFilter,
    OrderFilter,
    SkipFilter,
    LimitFilter,
    IncludeFilter,
)
from common.exceptions import BadFilterError
>>>>>>> 358b74bc
from common.icat.helpers import create_condition

log = logging.getLogger()


class PythonICATWhereFilter(WhereFilter):
    def __init__(self, field, value, operation):
        super().__init__(field, value, operation)

    def apply_filter(self, query):

        if self.operation == "eq":
            where_filter = create_condition(self.field, "=", self.value)
        elif self.operation == "like":
<<<<<<< HEAD
            where_filter = create_condition(self.field, 'like', self.value)
        elif self.operation == "lt":
            where_filter = create_condition(self.field, '<', self.value)
        elif self.operation == "lte":
            where_filter = create_condition(self.field, '<=', self.value)
        elif self.operation == "gt":
            where_filter = create_condition(self.field, '>', self.value)
=======
            where_filter = create_condition(self.field, "like", self.value)
        elif self.operation == "lte":
            where_filter = create_condition(self.field, "<=", self.value)
>>>>>>> 358b74bc
        elif self.operation == "gte":
            where_filter = create_condition(self.field, ">=", self.value)
        elif self.operation == "in":
            where_filter = create_condition(self.field, "in", tuple(self.value))
        else:
<<<<<<< HEAD
            raise FilterError(f"Bad operation given to where filter: {self.operation}")
=======
            raise BadFilterError(
                f"Bad operation given to where filter: {self.operation}"
            )
>>>>>>> 358b74bc

        try:
            query.addConditions(where_filter)
        except ValueError:
            raise FilterError()


class PythonICATDistinctFieldFilter(DistinctFieldFilter):
    def __init__(self, fields):
        super().__init__(fields)

    def apply_filter(self, query):
        pass


class PythonICATOrderFilter(OrderFilter):
    def __init__(self, field, direction):
        super().__init__(field, direction)

    def apply_filter(self, query):
        pass


class PythonICATSkipFilter(SkipFilter):
    def __init__(self, skip_value):
        super().__init__(skip_value)

    def apply_filter(self, query):
        pass


class PythonICATLimitFilter(LimitFilter):
    def __init__(self, limit_value):
        super().__init__(limit_value)

    def apply_filter(self, query):
        pass


class PythonICATIncludeFilter(IncludeFilter):
    def __init__(self, included_filters):
        super().__init__(included_filters)

    def apply_filter(self, query):
        pass<|MERGE_RESOLUTION|>--- conflicted
+++ resolved
@@ -1,10 +1,5 @@
 import logging
 
-<<<<<<< HEAD
-from common.filters import WhereFilter, DistinctFieldFilter, OrderFilter, SkipFilter, LimitFilter, \
-    IncludeFilter
-from common.exceptions import FilterError
-=======
 from common.filters import (
     WhereFilter,
     DistinctFieldFilter,
@@ -13,8 +8,7 @@
     LimitFilter,
     IncludeFilter,
 )
-from common.exceptions import BadFilterError
->>>>>>> 358b74bc
+from common.exceptions import FilterError
 from common.icat.helpers import create_condition
 
 log = logging.getLogger()
@@ -29,31 +23,21 @@
         if self.operation == "eq":
             where_filter = create_condition(self.field, "=", self.value)
         elif self.operation == "like":
-<<<<<<< HEAD
-            where_filter = create_condition(self.field, 'like', self.value)
+            where_filter = create_condition(self.field, "like", self.value)
         elif self.operation == "lt":
-            where_filter = create_condition(self.field, '<', self.value)
-        elif self.operation == "lte":
-            where_filter = create_condition(self.field, '<=', self.value)
-        elif self.operation == "gt":
-            where_filter = create_condition(self.field, '>', self.value)
-=======
-            where_filter = create_condition(self.field, "like", self.value)
+            where_filter = create_condition(self.field, "<", self.value)
         elif self.operation == "lte":
             where_filter = create_condition(self.field, "<=", self.value)
->>>>>>> 358b74bc
+        elif self.operation == "gt":
+            where_filter = create_condition(self.field, ">", self.value)
         elif self.operation == "gte":
             where_filter = create_condition(self.field, ">=", self.value)
         elif self.operation == "in":
             where_filter = create_condition(self.field, "in", tuple(self.value))
         else:
-<<<<<<< HEAD
-            raise FilterError(f"Bad operation given to where filter: {self.operation}")
-=======
-            raise BadFilterError(
+            raise FilterError(
                 f"Bad operation given to where filter: {self.operation}"
             )
->>>>>>> 358b74bc
 
         try:
             query.addConditions(where_filter)
