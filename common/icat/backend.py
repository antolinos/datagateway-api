import logging

import icat.client
from icat.exception import ICATSessionError

from common.backend import Backend
from common.helpers import queries_records
from common.icat.helpers import (
    requires_session_id,
    get_session_details_helper,
    logout_icat_client,
    refresh_client_session,
    create_client,
    get_entity_by_id,
    update_entity_by_id,
    delete_entity_by_id,
    get_entity_with_filters,
    get_count_with_filters,
    get_first_result_with_filters,
    update_entities,
    create_entities,
)

from common.config import config
from common.exceptions import AuthenticationError
from common.models.db_models import SESSION

log = logging.getLogger()


class PythonICATBackend(Backend):
    """
    Class that contains functions to access and modify data in an ICAT database directly
    """

    def __init__(self):
        pass

    def login(self, credentials):
        client = create_client()

        # Syntax for Python ICAT
        login_details = {
            "username": credentials["username"],
            "password": credentials["password"],
        }
        try:
            session_id = client.login(credentials["mechanism"], login_details)
            return session_id
        except ICATSessionError:
            raise AuthenticationError("User credentials are incorrect")

    @requires_session_id
    def get_session_details(self, session_id, **kwargs):
        client = kwargs["client"] if kwargs["client"] else create_client()
        return get_session_details_helper(client)

    @requires_session_id
    def refresh(self, session_id, **kwargs):
        client = kwargs["client"] if kwargs["client"] else create_client()
        return refresh_client_session(client)

    @requires_session_id
    @queries_records
    def logout(self, session_id, **kwargs):
        client = kwargs["client"] if kwargs["client"] else create_client()
        return logout_icat_client(client)

    @requires_session_id
    @queries_records
<<<<<<< HEAD
    def get_with_filters(self, session_id, table, filters):
        self.client.sessionId = session_id
        return get_entity_with_filters(self.client, table.__name__, filters)

    @requires_session_id
    @queries_records
    def create(self, session_id, table, data):
        self.client.sessionId = session_id
        return create_entities(self.client, table.__name__, data)

    @requires_session_id
    @queries_records
    def update(self, session_id, table, data):
        self.client.sessionId = session_id
        return update_entities(self.client, table.__name__, data)

    @requires_session_id
    @queries_records
    def get_one_with_filters(self, session_id, table, filters):
        self.client.sessionId = session_id
        return get_first_result_with_filters(self.client, table.__name__, filters)

    @requires_session_id
    @queries_records
    def count_with_filters(self, session_id, table, filters):
        self.client.sessionId = session_id
        return get_count_with_filters(self.client, table.__name__, filters)
=======
    def get_with_filters(self, session_id, table, filters, **kwargs):
        client = kwargs["client"] if kwargs["client"] else create_client()
        return get_entity_with_filters(client, table.__name__, filters)

    @requires_session_id
    @queries_records
    def create(self, session_id, table, data, **kwargs):
        client = kwargs["client"] if kwargs["client"] else create_client()

    @requires_session_id
    @queries_records
    def update(self, session_id, table, data, **kwargs):
        client = kwargs["client"] if kwargs["client"] else create_client()

    @requires_session_id
    @queries_records
    def get_one_with_filters(self, session_id, table, filters, **kwargs):
        client = kwargs["client"] if kwargs["client"] else create_client()

    @requires_session_id
    @queries_records
    def count_with_filters(self, session_id, table, filters, **kwargs):
        client = kwargs["client"] if kwargs["client"] else create_client()
>>>>>>> 8e3e161f

    @requires_session_id
    @queries_records
    def get_with_id(self, session_id, table, id_, **kwargs):
        client = kwargs["client"] if kwargs["client"] else create_client()
        return get_entity_by_id(client, table.__name__, id_, True)

    @requires_session_id
    @queries_records
    def delete_with_id(self, session_id, table, id_, **kwargs):
        client = kwargs["client"] if kwargs["client"] else create_client()
        return delete_entity_by_id(client, table.__name__, id_)

    @requires_session_id
    @queries_records
    def update_with_id(self, session_id, table, id_, data, **kwargs):
        client = kwargs["client"] if kwargs["client"] else create_client()
        return update_entity_by_id(client, table.__name__, id_, data)

    @requires_session_id
    @queries_records
    def get_instrument_facilitycycles_with_filters(
        self, session_id, instrument_id, filters, **kwargs
    ):
        client = kwargs["client"] if kwargs["client"] else create_client()

    @requires_session_id
    @queries_records
    def count_instrument_facilitycycles_with_filters(
        self, session_id, instrument_id, filters, **kwargs
    ):
        client = kwargs["client"] if kwargs["client"] else create_client()
        # return get_facility_cycles_for_instrument_count(instrument_id, filters)

    @requires_session_id
    @queries_records
    def get_instrument_facilitycycle_investigations_with_filters(
        self, session_id, instrument_id, facilitycycle_id, filters, **kwargs
    ):
        client = kwargs["client"] if kwargs["client"] else create_client()
        # return get_investigations_for_instrument_in_facility_cycle(instrument_id, facilitycycle_id, filters)

    @requires_session_id
    @queries_records
    def count_instrument_facilitycycles_investigations_with_filters(
        self, session_id, instrument_id, facilitycycle_id, filters, **kwargs
    ):
        client = kwargs["client"] if kwargs["client"] else create_client()
        # return get_investigations_for_instrument_in_facility_cycle_count(instrument_id, facilitycycle_id, filters)<|MERGE_RESOLUTION|>--- conflicted
+++ resolved
@@ -68,35 +68,6 @@
 
     @requires_session_id
     @queries_records
-<<<<<<< HEAD
-    def get_with_filters(self, session_id, table, filters):
-        self.client.sessionId = session_id
-        return get_entity_with_filters(self.client, table.__name__, filters)
-
-    @requires_session_id
-    @queries_records
-    def create(self, session_id, table, data):
-        self.client.sessionId = session_id
-        return create_entities(self.client, table.__name__, data)
-
-    @requires_session_id
-    @queries_records
-    def update(self, session_id, table, data):
-        self.client.sessionId = session_id
-        return update_entities(self.client, table.__name__, data)
-
-    @requires_session_id
-    @queries_records
-    def get_one_with_filters(self, session_id, table, filters):
-        self.client.sessionId = session_id
-        return get_first_result_with_filters(self.client, table.__name__, filters)
-
-    @requires_session_id
-    @queries_records
-    def count_with_filters(self, session_id, table, filters):
-        self.client.sessionId = session_id
-        return get_count_with_filters(self.client, table.__name__, filters)
-=======
     def get_with_filters(self, session_id, table, filters, **kwargs):
         client = kwargs["client"] if kwargs["client"] else create_client()
         return get_entity_with_filters(client, table.__name__, filters)
@@ -105,22 +76,25 @@
     @queries_records
     def create(self, session_id, table, data, **kwargs):
         client = kwargs["client"] if kwargs["client"] else create_client()
+        return update_entities(client, table.__name__, data)
 
     @requires_session_id
     @queries_records
     def update(self, session_id, table, data, **kwargs):
         client = kwargs["client"] if kwargs["client"] else create_client()
+        return update_entities(client, table.__name__, data)
 
     @requires_session_id
     @queries_records
     def get_one_with_filters(self, session_id, table, filters, **kwargs):
         client = kwargs["client"] if kwargs["client"] else create_client()
+        return get_first_result_with_filters(client, table.__name__, filters)
 
     @requires_session_id
     @queries_records
     def count_with_filters(self, session_id, table, filters, **kwargs):
         client = kwargs["client"] if kwargs["client"] else create_client()
->>>>>>> 8e3e161f
+        return get_count_with_filters(client, table.__name__, filters)
 
     @requires_session_id
     @queries_records
