--- conflicted
+++ resolved
@@ -7,36 +7,27 @@
 from common.exceptions import AuthenticationError, BadRequestError, MissingRecordError, PythonICATError
 from common.constants import Constants
 
-<<<<<<< HEAD
 import icat.client
-from icat.exception import ICATSessionError
-
-from common.exceptions import AuthenticationError
 from common.config import config
-=======
->>>>>>> 0600a0ae
 
 log = logging.getLogger()
 
 
 def requires_session_id(method):
     """
-    Decorator for Python ICAT backend methods that looks out for session errors when using the API.
-    The API call runs and an ICATSessionError may be raised due to an expired session, invalid 
-    session ID etc.
-<<<<<<< HEAD
-
-    The session ID from the request is set here, so there is no requirement for a user to use the
-    login endpoint, they can go straight into using the API so long as they have a valid session ID
-    (be it created from this API, or from an alternative such as scigateway-auth).
-
-    This assumes the session ID is the second argument of the function where this decorator is
-    applied, which is reasonable to assume considering the current method signatures of all the
-    endpoints.
-
-=======
- 
->>>>>>> 0600a0ae
+    Decorator for Python ICAT backend methods that looks out for session errors when
+    using the API. The API call runs and an ICATSessionError may be raised due to an
+    expired session, invalid session ID etc.
+
+    The session ID from the request is set here, so there is no requirement for a user
+    to use the login endpoint, they can go straight into using the API so long as they
+    have a valid session ID (be it created from this API, or from an alternative such as
+    scigateway-auth).
+
+    This assumes the session ID is the second argument of the function where this
+    decorator is applied, which is reasonable to assume considering the current method
+    signatures of all the endpoints.
+
     :param method: The method for the backend operation
     :raises AuthenticationError: If a valid session_id is not provided with the request
     """
@@ -51,12 +42,7 @@
 
             # Find out if session has expired
             session_time = client.getRemainingMinutes()
-<<<<<<< HEAD
-            log.info("Session time: {}".format(session_time))
-
-=======
             log.info("Session time: %d", session_time)
->>>>>>> 0600a0ae
             if session_time < 0:
                 raise AuthenticationError("Forbidden")
             else:
@@ -67,18 +53,6 @@
     return wrapper_requires_session
 
 
-def get_session_details_helper(client):
-    """
-    Retrieve details regarding the current session within `client`
-
-<<<<<<< HEAD
-    @wraps(method)
-    def wrapper_gets_records(*args, **kwargs):
-        pass
-
-    return wrapper_gets_records
-
-
 def create_client():
     client = icat.client.Client(
         config.get_icat_url(), checkCert=config.get_icat_check_cert()
@@ -87,14 +61,15 @@
 
 
 def get_session_details_helper(client):
-    # Remove rounding
-=======
-    :param client: ICAT client containing an authenticated user
-    :type client: :class:`icat.client.Client`
-    :return: Details of the user's session, ready to be converted into a JSON response body
+    """
+    Retrieve details regarding the current session within `client`
+
+    :param client: ICAT client containing an authenticated user
+    :type client: :class:`icat.client.Client`
+    :return: Details of the user's session, ready to be converted into a JSON response
+        body
     """
     # Remove rounding 
->>>>>>> 0600a0ae
     session_time_remaining = client.getRemainingMinutes()
     session_expiry_time = datetime.now() + timedelta(minutes=session_time_remaining)
 
