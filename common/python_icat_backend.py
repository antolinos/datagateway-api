--- conflicted
+++ resolved
@@ -5,19 +5,17 @@
 
 from common.backend import Backend
 from common.helpers import queries_records
-<<<<<<< HEAD
 from common.python_icat_helpers import (
     requires_session_id,
     get_session_details_helper,
     logout_icat_client,
     refresh_client_session,
     create_client,
+    get_entity_by_id,
+    update_entity_by_id,
+    delete_entity_by_id,
+    get_entity_with_filters,
 )
-=======
-from common.python_icat_helpers import requires_session_id, get_session_details_helper, logout_icat_client, \
-                                       refresh_client_session, get_entity_by_id, update_entity_by_id, \
-                                       delete_entity_by_id, get_entity_with_filters
->>>>>>> 0600a0ae
 from common.config import config
 from common.exceptions import AuthenticationError
 from common.models.db_models import SESSION
@@ -74,16 +72,12 @@
 
     @requires_session_id
     @queries_records
-<<<<<<< HEAD
     def get_with_filters(self, session_id, table, filters, **kwargs):
         if kwargs["client"]:
             client = kwargs["client"]
         else:
             client = create_client()
-=======
-    def get_with_filters(self, session_id, table, filters):
-        return get_entity_with_filters(self.client, table.__name__, filters)
->>>>>>> 0600a0ae
+        return get_entity_with_filters(client, table.__name__, filters)
 
     @requires_session_id
     @queries_records
@@ -119,42 +113,31 @@
 
     @requires_session_id
     @queries_records
-<<<<<<< HEAD
-    def get_with_id(self, session_id, table, id, **kwargs):
+    def get_with_id(self, session_id, table, id_, **kwargs):
         if kwargs["client"]:
             client = kwargs["client"]
         else:
             client = create_client()
+        return get_entity_by_id(client, table.__name__, id_, True)
 
     @requires_session_id
     @queries_records
-    def delete_with_id(self, session_id, table, id, **kwargs):
+    def delete_with_id(self, session_id, table, id_, **kwargs):
         if kwargs["client"]:
             client = kwargs["client"]
         else:
             client = create_client()
+        return delete_entity_by_id(client, table.__name__, id_)
+
 
     @requires_session_id
     @queries_records
-    def update_with_id(self, session_id, table, id, data, **kwargs):
+    def update_with_id(self, session_id, table, id_, data, **kwargs):
         if kwargs["client"]:
             client = kwargs["client"]
         else:
             client = create_client()
-=======
-    def get_with_id(self, session_id, table, id_):
-        return get_entity_by_id(self.client, table.__name__, id_, True)
-
-    @requires_session_id
-    @queries_records
-    def delete_with_id(self, session_id, table, id_):
-        return delete_entity_by_id(self.client, table.__name__, id_)
-
-    @requires_session_id
-    @queries_records
-    def update_with_id(self, session_id, table, id_, data):
-        return update_entity_by_id(self.client, table.__name__, id_, data)
->>>>>>> 0600a0ae
+        return update_entity_by_id(client, table.__name__, id_, data)
 
     @requires_session_id
     @queries_records
