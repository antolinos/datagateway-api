import pytest
from typing_extensions import OrderedDict

<<<<<<< HEAD

=======
>>>>>>> c87b6cdf
from datagateway_api.common.datagateway_api.filter_order_handler import (
    FilterOrderHandler,
)
from datagateway_api.common.datagateway_api.icat.filters import PythonICATOrderFilter
from datagateway_api.common.exceptions import FilterError


class TestICATOrderFilter:
    def test_direction_is_uppercase(self, icat_query):
        """Direction must be uppercase for Python ICAT to see the input as valid"""
        test_filter = PythonICATOrderFilter("id", "asc")

        filter_handler = FilterOrderHandler()
        filter_handler.add_filter(test_filter)

        assert test_filter.direction == "ASC"

        filter_handler.clear_python_icat_order_filters()

    def test_result_order_appended(self, icat_query):
        id_filter = PythonICATOrderFilter("id", "ASC")
        title_filter = PythonICATOrderFilter("title", "DESC")

        filter_handler = FilterOrderHandler()
        filter_handler.add_filters([id_filter, title_filter])
        filter_handler.apply_filters(icat_query)

        assert PythonICATOrderFilter.result_order == [("id", "ASC"), ("title", "DESC")]

        filter_handler.clear_python_icat_order_filters()

    def test_join_specs_added(self, icat_query):
        pid_filter = PythonICATOrderFilter("studyInvestigations.study.pid", "ASC")
        name_filter = PythonICATOrderFilter(
            "investigationInstruments.instrument.name", "DESC",
        )

        filter_handler = FilterOrderHandler()
        filter_handler.add_filters([pid_filter, name_filter])
        filter_handler.apply_filters(icat_query)

        assert PythonICATOrderFilter.join_specs == {
            "studyInvestigations": "LEFT JOIN",
            "studyInvestigations.study": "LEFT JOIN",
            "investigationInstruments": "LEFT JOIN",
            "investigationInstruments.instrument": "LEFT JOIN",
        }

        filter_handler.clear_python_icat_order_filters()

    def test_valid_one_many_related_ordering(self, icat_query):
        pid_filter = PythonICATOrderFilter("studyInvestigations.study.pid", "DESC")
        filter_handler = FilterOrderHandler()
        filter_handler.add_filter(pid_filter)
        filter_handler.apply_filters(icat_query)

        assert icat_query.join_specs == {
            "studyInvestigations": "LEFT JOIN",
            "studyInvestigations.study": "LEFT JOIN",
        }

        filter_handler.clear_python_icat_order_filters()

    def test_invalid_one_many_related_ordering(self, icat_query):
        pid_filter = PythonICATOrderFilter("studyInvestigations.study.pid", "DESC")
        filter_handler = FilterOrderHandler()
        filter_handler.add_filter(pid_filter)

        PythonICATOrderFilter.join_specs["testEntities"] = "LEFT JOIN"

        with pytest.raises(FilterError):
            filter_handler.apply_filters(icat_query)

        filter_handler.clear_python_icat_order_filters()

    def test_filter_applied_to_query(self, icat_query):
        test_filter = PythonICATOrderFilter("id", "DESC")

        filter_handler = FilterOrderHandler()
        filter_handler.add_filter(test_filter)
        filter_handler.apply_filters(icat_query)

        assert icat_query.order == OrderedDict([("id", "%s DESC")])

        filter_handler.clear_python_icat_order_filters()

    def test_invalid_field(self, icat_query):
        test_filter = PythonICATOrderFilter("unknown_field", "DESC")

        filter_handler = FilterOrderHandler()
        filter_handler.add_filter(test_filter)
        with pytest.raises(FilterError):
            filter_handler.apply_filters(icat_query)

        filter_handler.clear_python_icat_order_filters()

    def test_invalid_direction(self, icat_query):
        test_filter = PythonICATOrderFilter("id", "up")

        filter_handler = FilterOrderHandler()
        filter_handler.add_filter(test_filter)
        with pytest.raises(FilterError):
            filter_handler.apply_filters(icat_query)<|MERGE_RESOLUTION|>--- conflicted
+++ resolved
@@ -1,10 +1,6 @@
 import pytest
 from typing_extensions import OrderedDict
 
-<<<<<<< HEAD
-
-=======
->>>>>>> c87b6cdf
 from datagateway_api.common.datagateway_api.filter_order_handler import (
     FilterOrderHandler,
 )
