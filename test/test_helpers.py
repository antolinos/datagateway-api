--- conflicted
+++ resolved
@@ -2,14 +2,6 @@
 
 from sqlalchemy.exc import IntegrityError
 
-<<<<<<< HEAD
-from common.database.helpers import delete_row_by_id, insert_row_into_table, LimitFilter, DistinctFieldFilter, \
-    IncludeFilter, SkipFilter, WhereFilter, OrderFilter
-from common.exceptions import MissingRecordError, FilterError, BadRequestError, MissingCredentialsError, \
-    AuthenticationError
-from common.helpers import is_valid_json, queries_records, get_session_id_from_auth_header, \
-    get_filters_from_query_string
-=======
 from common.database.helpers import (
     delete_row_by_id,
     insert_row_into_table,
@@ -22,7 +14,7 @@
 )
 from common.exceptions import (
     MissingRecordError,
-    BadFilterError,
+    FilterError,
     BadRequestError,
     MissingCredentialsError,
     AuthenticationError,
@@ -33,7 +25,6 @@
     get_session_id_from_auth_header,
     get_filters_from_query_string,
 )
->>>>>>> 358b74bc
 from common.models.db_models import SESSION
 from test.test_base import FlaskAppTest
 
@@ -195,13 +186,8 @@
 
     def test_bad_filter(self):
         with self.app:
-<<<<<<< HEAD
-            self.app.get("/?test=\"test\"")
+            self.app.get('/?test="test"')
             self.assertRaises(FilterError, get_filters_from_query_string)
-=======
-            self.app.get('/?test="test"')
-            self.assertRaises(BadFilterError, get_filters_from_query_string)
->>>>>>> 358b74bc
 
     def test_limit_filter(self):
         with self.app:
