from unittest import TestCase

from sqlalchemy.exc import IntegrityError

from datagateway_api.common.database.helpers import (
    delete_row_by_id,
    DistinctFieldFilter,
    IncludeFilter,
    insert_row_into_table,
    LimitFilter,
    OrderFilter,
    SkipFilter,
    WhereFilter,
)
from datagateway_api.common.database.models import SESSION
from datagateway_api.common.exceptions import (
    AuthenticationError,
    BadRequestError,
    FilterError,
    MissingCredentialsError,
    MissingRecordError,
)
from datagateway_api.common.helpers import (
    get_filters_from_query_string,
    get_session_id_from_auth_header,
    is_valid_json,
    queries_records,
)
from test.test_base import FlaskAppTest


<<<<<<< HEAD
# Put this in test definitions, but do tests there, don't abstract out
class TestIs_valid_json(TestCase):
=======
class TestIsValidJSON(TestCase):
>>>>>>> 45b5896b
    def test_array(self):
        self.assertTrue(is_valid_json("[]"))

    def test_null(self):
        self.assertTrue("null")

    def test_valid_json(self):
        self.assertTrue(is_valid_json('{"test":1}'))

    def test_single_quoted_json(self):
        self.assertFalse(is_valid_json("{'test':1}"))

    def test_none(self):
        self.assertFalse(is_valid_json(None))

    def test_int(self):
        self.assertFalse(is_valid_json(1))

    def test_dict(self):
        self.assertFalse(is_valid_json({"test": 1}))

    def test_list(self):
        self.assertFalse(is_valid_json([]))


<<<<<<< HEAD
# Common for both backends, setup and teardown will be different
class TestRequires_session_id(FlaskAppTest):
=======
class TestRequiresSessionID(FlaskAppTest):
>>>>>>> 45b5896b
    def setUp(self):
        super().setUp()
        self.good_credentials_header = {"Authorization": "Bearer Test"}
        self.invalid_credentials_header = {"Authorization": "Test"}
        self.bad_credentials_header = {"Authorization": "Bearer BadTest"}
        session = SESSION()
        session.ID = "Test"
        insert_row_into_table(SESSION, session)

    def tearDown(self):
        delete_row_by_id(SESSION, "Test")

    def test_missing_credentials(self):
        self.assertEqual(401, self.app.get("/datafiles").status_code)

    def test_invalid_credentials(self):
        self.assertEqual(
            403,
            self.app.get(
                "/datafiles", headers=self.invalid_credentials_header,
            ).status_code,
        )

    def test_bad_credentials(self):
        self.assertEqual(
            403,
            self.app.get("/datafiles", headers=self.bad_credentials_header).status_code,
        )

    def test_good_credentials(self):
        self.assertEqual(
            200,
            self.app.get(
                "/datafiles?limit=0", headers=self.good_credentials_header,
            ).status_code,
        )

<<<<<<< HEAD
# Common across both, no need to abstract out
class TestQueries_records(TestCase):
=======

class TestQueriesRecords(TestCase):
>>>>>>> 45b5896b
    def test_missing_record_error(self):
        @queries_records
        def raise_missing_record():
            raise MissingRecordError()

        with self.assertRaises(MissingRecordError) as ctx:
            raise_missing_record()
        self.assertEqual("No such record in table", str(ctx.exception))
        self.assertEqual(404, ctx.exception.status_code)

    def test_bad_filter_error(self):
        @queries_records
        def raise_bad_filter_error():
            raise FilterError()

        with self.assertRaises(FilterError) as ctx:
            raise_bad_filter_error()

        self.assertEqual("Invalid filter requested", str(ctx.exception))
        self.assertEqual(400, ctx.exception.status_code)

    def test_value_error(self):
        @queries_records
        def raise_value_error():
            raise ValueError()

        with self.assertRaises(BadRequestError) as ctx:
            raise_value_error()

        self.assertEqual("Bad request", str(ctx.exception))
        self.assertEqual(400, ctx.exception.status_code)

    def test_type_error(self):
        @queries_records
        def raise_type_error():
            raise TypeError()

        with self.assertRaises(BadRequestError) as ctx:
            raise_type_error()

        self.assertEqual("Bad request", str(ctx.exception))
        self.assertEqual(400, ctx.exception.status_code)

    def test_integrity_error(self):
        @queries_records
        def raise_integrity_error():
            raise IntegrityError()

        with self.assertRaises(BadRequestError) as ctx:
            raise_integrity_error()

        self.assertEqual("Bad request", str(ctx.exception))
        self.assertEqual(400, ctx.exception.status_code)

    def test_bad_request_error(self):
        @queries_records
        def raise_bad_request_error():
            raise BadRequestError()

        with self.assertRaises(BadRequestError) as ctx:
            raise_bad_request_error()

        self.assertEqual("Bad request", str(ctx.exception))
        self.assertEqual(400, ctx.exception.status_code)


<<<<<<< HEAD
# Common across both, no need to abstract out
class TestGet_session_id_from_auth_header(FlaskAppTest):
=======
class TestGetSessionIDFromAuthHeader(FlaskAppTest):
>>>>>>> 45b5896b
    def test_no_session_in_header(self):
        with self.app:
            self.app.get("/")
            self.assertRaises(MissingCredentialsError, get_session_id_from_auth_header)

    def test_with_bad_header(self):
        with self.app:
            self.app.get("/", headers={"Authorization": "test"})
            self.assertRaises(AuthenticationError, get_session_id_from_auth_header)

    def test_with_good_header(self):
        with self.app:
            self.app.get("/", headers={"Authorization": "Bearer test"})
            self.assertEqual("test", get_session_id_from_auth_header())

<<<<<<< HEAD
# Common across both, needs abstracting out, class per filter, multiple tests per filter
class TestGet_filters_from_query_string(FlaskAppTest):
=======

class TestGetFiltersFromQueryString(FlaskAppTest):
>>>>>>> 45b5896b
    def test_no_filters(self):
        with self.app:
            self.app.get("/")
            self.assertEqual([], get_filters_from_query_string())

    def test_bad_filter(self):
        with self.app:
            self.app.get('/?test="test"')
            self.assertRaises(FilterError, get_filters_from_query_string)

    def test_limit_filter(self):
        with self.app:
            self.app.get("/?limit=10")
            filters = get_filters_from_query_string()
            self.assertEqual(
                1, len(filters), msg="Returned incorrect number of filters",
            )
            self.assertIs(LimitFilter, type(filters[0]), msg="Incorrect type of filter")

    def test_order_filter(self):
        with self.app:
            self.app.get('/?order="ID DESC"')
            filters = get_filters_from_query_string()
            self.assertEqual(
                1, len(filters), msg="Returned incorrect number of filters",
            )
            self.assertIs(
                OrderFilter, type(filters[0]), msg="Incorrect type of filter returned",
            )

    def test_where_filter(self):
        with self.app:
            self.app.get('/?where={"ID":{"eq":3}}')
            filters = get_filters_from_query_string()
            self.assertEqual(
                1, len(filters), msg="Returned incorrect number of filters",
            )
            self.assertIs(
                WhereFilter, type(filters[0]), msg="Incorrect type of filter returned",
            )

    def test_skip_filter(self):
        with self.app:
            self.app.get("/?skip=10")
            filters = get_filters_from_query_string()
            self.assertEqual(
                1, len(filters), msg="Returned incorrect number of filters",
            )
            self.assertIs(
                SkipFilter, type(filters[0]), msg="Incorrect type of filter returned",
            )

    def test_include_filter(self):
        with self.app:
            self.app.get('/?include="TEST"')
            filters = get_filters_from_query_string()
            self.assertEqual(
                1, len(filters), msg="Incorrect number of filters returned",
            )
            self.assertIs(
                IncludeFilter,
                type(filters[0]),
                msg="Incorrect type of filter returned",
            )

    def test_distinct_filter(self):
        with self.app:
            self.app.get('/?distinct="ID"')
            filters = get_filters_from_query_string()
            self.assertEqual(
                1, len(filters), msg="Incorrect number of filters returned",
            )
            self.assertIs(
                DistinctFieldFilter,
                type(filters[0]),
                msg="Incorrect type of filter returned",
            )

    def test_multiple_filters(self):
        with self.app:
            self.app.get("/?limit=10&skip=4")
            filters = get_filters_from_query_string()
            self.assertEqual(2, len(filters))<|MERGE_RESOLUTION|>--- conflicted
+++ resolved
@@ -29,12 +29,8 @@
 from test.test_base import FlaskAppTest
 
 
-<<<<<<< HEAD
 # Put this in test definitions, but do tests there, don't abstract out
-class TestIs_valid_json(TestCase):
-=======
 class TestIsValidJSON(TestCase):
->>>>>>> 45b5896b
     def test_array(self):
         self.assertTrue(is_valid_json("[]"))
 
@@ -60,12 +56,8 @@
         self.assertFalse(is_valid_json([]))
 
 
-<<<<<<< HEAD
 # Common for both backends, setup and teardown will be different
-class TestRequires_session_id(FlaskAppTest):
-=======
 class TestRequiresSessionID(FlaskAppTest):
->>>>>>> 45b5896b
     def setUp(self):
         super().setUp()
         self.good_credentials_header = {"Authorization": "Bearer Test"}
@@ -103,13 +95,9 @@
             ).status_code,
         )
 
-<<<<<<< HEAD
+
 # Common across both, no need to abstract out
-class TestQueries_records(TestCase):
-=======
-
 class TestQueriesRecords(TestCase):
->>>>>>> 45b5896b
     def test_missing_record_error(self):
         @queries_records
         def raise_missing_record():
@@ -176,12 +164,8 @@
         self.assertEqual(400, ctx.exception.status_code)
 
 
-<<<<<<< HEAD
 # Common across both, no need to abstract out
-class TestGet_session_id_from_auth_header(FlaskAppTest):
-=======
 class TestGetSessionIDFromAuthHeader(FlaskAppTest):
->>>>>>> 45b5896b
     def test_no_session_in_header(self):
         with self.app:
             self.app.get("/")
@@ -197,13 +181,9 @@
             self.app.get("/", headers={"Authorization": "Bearer test"})
             self.assertEqual("test", get_session_id_from_auth_header())
 
-<<<<<<< HEAD
+
 # Common across both, needs abstracting out, class per filter, multiple tests per filter
-class TestGet_filters_from_query_string(FlaskAppTest):
-=======
-
 class TestGetFiltersFromQueryString(FlaskAppTest):
->>>>>>> 45b5896b
     def test_no_filters(self):
         with self.app:
             self.app.get("/")
