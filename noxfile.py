import os
import tempfile

import nox

# Separating Black away from the rest of the sessions
nox.options.sessions = "lint", "safety"
code_locations = "datagateway_api", "test", "util", "noxfile.py"


def install_with_constraints(session, *args, **kwargs):
    # Auto file deletion is turned off to prevent a PermissionError experienced on
    # Windows
    with tempfile.NamedTemporaryFile(delete=False) as requirements:
        session.run(
            "poetry",
            "export",
            "--dev",
            "--format=requirements.txt",
            f"--output={requirements.name}",
            external=True,
        )
        session.install(f"--constraint={requirements.name}", *args, **kwargs)

        try:
            # Due to delete=False, the file must be deleted manually
            requirements.close()
            os.unlink(requirements.name)
        except IOError:
            session.log("Error: The temporary requirements file could not be closed")


@nox.session(python="3.6", reuse_venv=True)
<<<<<<< HEAD
def black(session):
    tmp_dir = get_tmp_dir(session)
=======
def format(session):
>>>>>>> ed448ca9
    args = session.posargs or code_locations

    install_with_constraints(session, "black")
    session.run("black", *args, external=True)


@nox.session(python="3.6", reuse_venv=True)
def lint(session):
    args = session.posargs or code_locations
    install_with_constraints(
        session,
        "flake8",
        "flake8-bandit",
        "flake8-black",
        "flake8-broken-line",
        "flake8-bugbear",
        "flake8-builtins",
        "flake8-commas",
        "flake8-comprehensions",
        "flake8-import-order",
        "flake8-logging-format",
        "pep8-naming",
    )
    session.run("flake8", *args)


@nox.session(python="3.6", reuse_venv=True)
def safety(session):
    install_with_constraints(session, "safety")
    with tempfile.NamedTemporaryFile(delete=False) as requirements:
        session.run(
            "poetry",
            "export",
            "--dev",
            "--format=requirements.txt",
            "--without-hashes",
            f"--output={requirements.name}",
            external=True,
        )
        session.run("safety", "check", f"--file={requirements.name}", "--full-report")

        try:
            # Due to delete=False, the file must be deleted manually
            requirements.close()
            os.unlink(requirements.name)
        except IOError:
            session.log("Error: The temporary requirements file could not be closed")<|MERGE_RESOLUTION|>--- conflicted
+++ resolved
@@ -31,12 +31,7 @@
 
 
 @nox.session(python="3.6", reuse_venv=True)
-<<<<<<< HEAD
 def black(session):
-    tmp_dir = get_tmp_dir(session)
-=======
-def format(session):
->>>>>>> ed448ca9
     args = session.posargs or code_locations
 
     install_with_constraints(session, "black")
