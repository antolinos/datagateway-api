import tempfile

import nox

<<<<<<< HEAD
=======

>>>>>>> 0366d08d
# Separating Black away from the rest of the sessions
nox.options.sessions = "lint", "safety"
code_locations = "datagateway_api", "test", "util", "noxfile.py"


def install_with_constraints(session, req_dir=None, *args, **kwargs):
    with tempfile.NamedTemporaryFile(dir=req_dir) as requirements:
        session.run(
            "poetry",
            "export",
            "--dev",
            "--format=requirements.txt",
            f"--output={requirements.name}",
            external=True,
        )
        session.install(f"--constraint={requirements.name}", *args, **kwargs)


def get_tmp_dir(session):
    tmp_dir = None

    try:
        if session.posargs[-2] == "--tmpdir":
            tmp_dir = session.posargs.pop(-1)
            session.posargs.remove("--tmpdir")
    except IndexError:
        session.log("Info: No --tmpdir option given")

    return tmp_dir


@nox.session(python="3.6", reuse_venv=True)
<<<<<<< HEAD
def black(session):
=======
def format(session):
    tmp_dir = get_tmp_dir(session)
>>>>>>> 0366d08d
    args = session.posargs or code_locations

    install_with_constraints(session, tmp_dir, "black")
    session.run("black", *args, external=True)


@nox.session(python="3.6", reuse_venv=True)
def lint(session):
    tmp_dir = get_tmp_dir(session)
    args = session.posargs or code_locations
    install_with_constraints(
        session,
        tmp_dir,
        "flake8",
        "flake8-bandit",
        "flake8-black",
        "flake8-broken-line",
        "flake8-bugbear",
        "flake8-builtins",
        "flake8-commas",
        "flake8-comprehensions",
        "flake8-import-order",
        "flake8-logging-format",
        "pep8-naming",
    )
    session.run("flake8", *args)


@nox.session(python="3.6", reuse_venv=True)
def safety(session):
    tmp_dir = get_tmp_dir(session)
    install_with_constraints(session, tmp_dir, "safety")
    with tempfile.NamedTemporaryFile(dir=tmp_dir) as requirements:
        session.run(
            "poetry",
            "export",
            "--dev",
            "--format=requirements.txt",
            "--without-hashes",
            f"--output={requirements.name}",
            external=True,
        )
        session.run("safety", "check", f"--file={requirements.name}", "--full-report")<|MERGE_RESOLUTION|>--- conflicted
+++ resolved
@@ -2,10 +2,6 @@
 
 import nox
 
-<<<<<<< HEAD
-=======
-
->>>>>>> 0366d08d
 # Separating Black away from the rest of the sessions
 nox.options.sessions = "lint", "safety"
 code_locations = "datagateway_api", "test", "util", "noxfile.py"
@@ -38,12 +34,8 @@
 
 
 @nox.session(python="3.6", reuse_venv=True)
-<<<<<<< HEAD
 def black(session):
-=======
-def format(session):
     tmp_dir = get_tmp_dir(session)
->>>>>>> 0366d08d
     args = session.posargs or code_locations
 
     install_with_constraints(session, tmp_dir, "black")
