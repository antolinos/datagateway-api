from flask import request
from flask_restful import Resource

from common.database.helpers import (
    get_rows_by_filter,
    create_rows_from_json,
    patch_entities,
    get_row_by_id,
    delete_row_by_id,
    update_row_from_id,
    get_filtered_row_count,
    get_first_filtered_row,
)
from common.helpers import (
    get_session_id_from_auth_header,
    get_filters_from_query_string,
)
from common.backends import backend


def get_endpoint(name, table):
    """
    Given an entity name generate a flask_restful Resource class.
    In main.py these generated classes are registered with the api e.g
    api.add_resource(get_endpoint("Datafiles", DATAFILE), "/datafiles")
    
    :param name: The name of the entity
    :param table: The table the endpoint will use in queries
    :return: The generated endpoint class
    """

    class Endpoint(Resource):
        def get(self):
            return (
                backend.get_with_filters(
                    get_session_id_from_auth_header(),
                    table,
                    get_filters_from_query_string(),
                ),
                200,
            )

        get.__doc__ = f"""
            ---
            summary: Get {name}
            description: Retrieves a list of {table.__name__} objects
            tags:
                - {name}
            parameters:
                - WHERE_FILTER
                - ORDER_FILTER
                - LIMIT_FILTER
                - SKIP_FILTER
                - DISTINCT_FILTER
                - INCLUDE_FILTER
            responses:
                200:
                    description: Success - returns {table.__name__} that satisfy the filters
                    content:
                        application/json:
                            schema:
                                type: array
                                items:
                                  $ref: '#/components/schemas/{table.__name__.strip("_")}'
                400:
                    description: Bad request - Something was wrong with the request
                401:
                    description: Unauthorized - No session ID was found in the HTTP Authorization header
                403:
                    description: Forbidden - The session ID provided is invalid
                404:
                    description: No such record - Unable to find a record in the database
            """

        def post(self):
            return (
                backend.create(get_session_id_from_auth_header(), table, request.json),
                200,
            )

        post.__doc__ = f"""
            ---
            summary: Create new {name}
            description: Creates new {table.__name__} object(s) with details provided in the request body
            tags:
                - {name}
            requestBody:
              description: The values to use to create the new object(s) with
              required: true
              content:
                application/json:
                  schema:
                    oneOf:
                      - $ref: '#/components/schemas/{table.__name__.strip("_")}'
                      - type: array
                        items:
                          $ref: '#/components/schemas/{table.__name__.strip("_")}'
            responses:
                200:
                    description: Success - returns the created object
                    content:
                      application/json:
                        schema:
                          oneOf:
                            - $ref: '#/components/schemas/{table.__name__.strip("_")}'
                            - type: array
                              items:
                                $ref: '#/components/schemas/{table.__name__.strip("_")}'
                400:
                    description: Bad request - Something was wrong with the request
                401:
                    description: Unauthorized - No session ID was found in the HTTP Authorization header
                403:
                    description: Forbidden - The session ID provided is invalid
                404:
                    description: No such record - Unable to find a record in the database
            """

        def patch(self):
            return (
                list(
                    map(
                        lambda x: x.to_dict(),
                        backend.update(
                            get_session_id_from_auth_header(), table, request.json
                        ),
                    )
                ),
                200,
            )

        patch.__doc__ = f"""
            ---
            summary: Update {name}
            description: Updates {table.__name__} object(s) with details provided in the request body
            tags:
                - {name}
            requestBody:
              description: The values to use to update the object(s) with
              required: true
              content:
                application/json:
                  schema:
                    oneOf:
                      - $ref: '#/components/schemas/{table.__name__.strip("_")}'
                      - type: array
                        items:
                          $ref: '#/components/schemas/{table.__name__.strip("_")}'
            responses:
                200:
                    description: Success - returns the updated object(s)
                    content:
                      application/json:
                        schema:
                          oneOf:
                            - $ref: '#/components/schemas/{table.__name__.strip("_")}'
                            - type: array
                              items:
                                $ref: '#/components/schemas/{table.__name__.strip("_")}'
                400:
                    description: Bad request - Something was wrong with the request
                401:
                    description: Unauthorized - No session ID was found in the HTTP Authorization header
                403:
                    description: Forbidden - The session ID provided is invalid
                404:
                    description: No such record - Unable to find a record in the database
            """

    Endpoint.__name__ = name
    return Endpoint


def get_id_endpoint(name, table):
    """
    Given an entity name generate a flask_restful Resource class.
    In main.py these generated classes are registered with the api e.g
    api.add_resource(get_endpoint("Datafiles", DATAFILE), "/datafiles/<int:id>")

    :param name: The name of the entity
    :param table: The table the endpoint will use in queries
    :return: The generated id endpoint class
    """

<<<<<<< HEAD
    class EndpointWithID(Resource):
        def get(self, id):
            return (
                backend.get_with_id(get_session_id_from_auth_header(), table, id),
                200,
            )
=======
        def get(self, id_):
            return backend.get_with_id(get_session_id_from_auth_header(), table, id_), 200
>>>>>>> 26b80331

        get.__doc__ = f"""
            ---
            summary: Find the {table.__name__} matching the given ID
            description: Retrieves a list of {table.__name__} objects
            tags:
                - {name}
            parameters:
                - in: path
                  required: true
                  name: id
                  description: The id of the entity to retrieve
                  schema:
                    type: integer
            responses:
                200:
                    description: Success - the matching {table.__name__}
                    content:
                        application/json:
                            schema:
                                $ref: '#/components/schemas/{table.__name__.strip("_")}'
                400:
                    description: Bad request - Something was wrong with the request
                401:
                    description: Unauthorized - No session ID was found in the HTTP Authorization header
                403:
                    description: Forbidden - The session ID provided is invalid
                404:
                    description: No such record - Unable to find a record in the database
            """

<<<<<<< HEAD
        def delete(self, id):
            backend.delete_with_id(get_session_id_from_auth_header(), table, id)
=======
        def delete(self, id_):
            backend.delete_with_id(
                get_session_id_from_auth_header(), table, id_)
>>>>>>> 26b80331
            return "", 204

        delete.__doc__ = f"""
            ---
            summary: Delete {name} by id
            description: Updates {table.__name__} with the specified ID with details provided in the request body
            tags:
                - {name}
            parameters:
                - in: path
                  required: true
                  name: id
                  description: The id of the entity to delete
                  schema:
                    type: integer
            responses:
                204:
                    description: No Content - Object was successfully deleted
                400:
                    description: Bad request - Something was wrong with the request
                401:
                    description: Unauthorized - No session ID was found in the HTTP Authorization header
                403:
                    description: Forbidden - The session ID provided is invalid
                404:
                    description: No such record - Unable to find a record in the database
            """

        def patch(self, id_):
            session_id = get_session_id_from_auth_header()
            backend.update_with_id(session_id, table, id_, request.json)
            return backend.get_with_id(session_id, table, id_), 200

        patch.__doc__ = f"""
            ---
            summary: Update {name} by id
            description: Updates {table.__name__} with the specified ID with details provided in the request body
            tags:
                - {name}
            parameters:
                - in: path
                  required: true
                  name: id
                  description: The id of the entity to update
                  schema:
                    type: integer
            requestBody:
              description: The values to use to update the object(s) with
              required: true
              content:
                application/json:
                  schema:
                    $ref: '#/components/schemas/{table.__name__.strip("_")}'
            responses:
                200:
                    description: Success - returns the updated object
                    content:
                      application/json:
                        schema:
                          $ref: '#/components/schemas/{table.__name__.strip("_")}'
                400:
                    description: Bad request - Something was wrong with the request
                401:
                    description: Unauthorized - No session ID was found in the HTTP Authorization header
                403:
                    description: Forbidden - The session ID provided is invalid
                404:
                    description: No such record - Unable to find a record in the database
            """

    EndpointWithID.__name__ = f"{name}WithID"
    return EndpointWithID


def get_count_endpoint(name, table):
    """
    Given an entity name generate a flask_restful Resource class.
    In main.py these generated classes are registered with the api e.g
    api.add_resource(get_endpoint("Datafiles", DATAFILE), "/datafiles/count")

    :param name: The name of the entity
    :param table: The table the endpoint will use in queries
    :return: The generated count endpoint class
    """

    class CountEndpoint(Resource):
        def get(self):
            filters = get_filters_from_query_string()
            return (
                backend.count_with_filters(
                    get_session_id_from_auth_header(), table, filters
                ),
                200,
            )

        get.__doc__ = f"""
            ---
            summary: Count {name}
            description: Return the count of the {table.__name__} objects that would be retrieved given the filters provided
            tags:
                - {name}
            parameters:
                - WHERE_FILTER
                - DISTINCT_FILTER
                - INCLUDE_FILTER
            responses:
                200:
                    description: Success - The count of the {table.__name__} objects
                    content:
                        application/json:
                            schema:
                                type: integer
                400:
                    description: Bad request - Something was wrong with the request
                401:
                    description: Unauthorized - No session ID was found in the HTTP Authorization header
                403:
                    description: Forbidden - The session ID provided is invalid
                404:
                    description: No such record - Unable to find a record in the database
            """

    CountEndpoint.__name__ = f"{name}Count"
    return CountEndpoint


def get_find_one_endpoint(name, table):
    """
    Given an entity name generate a flask_restful Resource class.
    In main.py these generated classes are registered with the api e.g
    api.add_resource(get_endpoint("Datafiles", DATAFILE), "/datafiles/findone")

    :param name: The name of the entity
    :param table: The table the endpoint will use in queries
    :return: The generated findOne endpoint class
    """

    class FindOneEndpoint(Resource):
        def get(self):
            filters = get_filters_from_query_string()
            return (
                backend.get_one_with_filters(
                    get_session_id_from_auth_header(), table, filters
                ),
                200,
            )

        get.__doc__ = f"""
            ---
            summary: Get single {table.__name__}
            description: Retrieves the first {table.__name__} objects that satisfies the filters.
            tags:
                - {name}
            parameters:
                - WHERE_FILTER
                - ORDER_FILTER
                - LIMIT_FILTER
                - SKIP_FILTER
                - DISTINCT_FILTER
                - INCLUDE_FILTER
            responses:
                200:
                    description: Success - a {table.__name__} object that satisfies the filters
                    content:
                        application/json:
                            schema:
                                $ref: '#/components/schemas/{table.__name__.strip("_")}'
                400:
                    description: Bad request - Something was wrong with the request
                401:
                    description: Unauthorized - No session ID was found in the HTTP Authorization header
                403:
                    description: Forbidden - The session ID provided is invalid
                404:
                    description: No such record - Unable to find a record in the database
            """

    FindOneEndpoint.__name__ = f"{name}FindOne"
    return FindOneEndpoint<|MERGE_RESOLUTION|>--- conflicted
+++ resolved
@@ -175,24 +175,19 @@
     """
     Given an entity name generate a flask_restful Resource class.
     In main.py these generated classes are registered with the api e.g
-    api.add_resource(get_endpoint("Datafiles", DATAFILE), "/datafiles/<int:id>")
+    api.add_resource(get_endpoint("Datafiles", DATAFILE), "/datafiles/<int:id_>")
 
     :param name: The name of the entity
     :param table: The table the endpoint will use in queries
     :return: The generated id endpoint class
     """
 
-<<<<<<< HEAD
     class EndpointWithID(Resource):
-        def get(self, id):
-            return (
-                backend.get_with_id(get_session_id_from_auth_header(), table, id),
-                200,
-            )
-=======
         def get(self, id_):
-            return backend.get_with_id(get_session_id_from_auth_header(), table, id_), 200
->>>>>>> 26b80331
+            return (
+                backend.get_with_id(get_session_id_from_auth_header(), table, id_),
+                200,
+            )
 
         get.__doc__ = f"""
             ---
@@ -224,14 +219,8 @@
                     description: No such record - Unable to find a record in the database
             """
 
-<<<<<<< HEAD
-        def delete(self, id):
-            backend.delete_with_id(get_session_id_from_auth_header(), table, id)
-=======
         def delete(self, id_):
-            backend.delete_with_id(
-                get_session_id_from_auth_header(), table, id_)
->>>>>>> 26b80331
+            backend.delete_with_id(get_session_id_from_auth_header(), table, id_)
             return "", 204
 
         delete.__doc__ = f"""
