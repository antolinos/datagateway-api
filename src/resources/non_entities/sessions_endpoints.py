--- conflicted
+++ resolved
@@ -10,13 +10,8 @@
     get_row_by_id,
 )
 from common.helpers import get_session_id_from_auth_header
-<<<<<<< HEAD
-from common.models.db_models import SESSION
+from common.database.models import SESSION
 from common.backends import create_backend
-=======
-from common.database.models import SESSION
-from common.backends import backend
->>>>>>> 66d0ab19
 from common.exceptions import AuthenticationError
 from common.config import config
 
