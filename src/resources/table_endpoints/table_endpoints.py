--- conflicted
+++ resolved
@@ -9,9 +9,6 @@
 
 class UsersInvestigations(Resource):
     def get(self, id):
-<<<<<<< HEAD
-        return backend.get_investigations_for_user(get_session_id_from_auth_header(), id, get_filters_from_query_string()), 200
-=======
         """
         ---
         summary: Get a user's Investigations
@@ -49,15 +46,11 @@
             404:
                 description: No such record - Unable to find a record in the database
         """
-        return get_investigations_for_user(id, get_filters_from_query_string()), 200
->>>>>>> 05ad009f
+        return backend.get_investigations_for_user(get_session_id_from_auth_header(), id, get_filters_from_query_string()), 200
 
 
 class UsersInvestigationsCount(Resource):
     def get(self, id):
-<<<<<<< HEAD
-        return backend.get_investigations_for_user_count(get_session_id_from_auth_header(), id, get_filters_from_query_string()), 200
-=======
         """
         ---
         summary: Count a user's Investigations
@@ -89,15 +82,11 @@
             404:
                 description: No such record - Unable to find a record in the database
         """
-        return get_investigations_for_user_count(id, get_filters_from_query_string()), 200
->>>>>>> 05ad009f
+        return backend.get_investigations_for_user_count(get_session_id_from_auth_header(), id, get_filters_from_query_string()), 200
 
 
 class InstrumentsFacilityCycles(Resource):
     def get(self, id):
-<<<<<<< HEAD
-        return backend.get_facility_cycles_for_instrument(get_session_id_from_auth_header(), id, get_filters_from_query_string()), 200
-=======
         """
         ---
         summary: Get an Instrument's FacilityCycles 
@@ -135,15 +124,11 @@
             404:
                 description: No such record - Unable to find a record in the database
         """
-        return get_facility_cycles_for_instrument(id, get_filters_from_query_string()), 200
->>>>>>> 05ad009f
+        return backend.get_facility_cycles_for_instrument(get_session_id_from_auth_header(), id, get_filters_from_query_string()), 200
 
 
 class InstrumentsFacilityCyclesCount(Resource):
     def get(self, id):
-<<<<<<< HEAD
-        return backend.get_facility_cycles_for_instrument_count(get_session_id_from_auth_header(), id, get_filters_from_query_string()), 200
-=======
         """
         ---
         summary: Count an Instrument's FacilityCycles 
@@ -175,16 +160,11 @@
             404:
                 description: No such record - Unable to find a record in the database
         """
-        return get_facility_cycles_for_instrument_count(id, get_filters_from_query_string()), 200
->>>>>>> 05ad009f
+        return backend.get_facility_cycles_for_instrument_count(get_session_id_from_auth_header(), id, get_filters_from_query_string()), 200
 
 
 class InstrumentsFacilityCyclesInvestigations(Resource):
     def get(self, instrument_id, cycle_id):
-<<<<<<< HEAD
-        return backend.get_investigations_for_instrument_in_facility_cycle(get_session_id_from_auth_header(), instrument_id, cycle_id,
-                                                                           get_filters_from_query_string()), 200
-=======
         """
         ---
         summary: Get the investigations for a given Facility Cycle & Instrument 
@@ -228,17 +208,12 @@
             404:
                 description: No such record - Unable to find a record in the database
         """
-        return get_investigations_for_instrument_in_facility_cycle(instrument_id, cycle_id,
-                                                                   get_filters_from_query_string()), 200
->>>>>>> 05ad009f
+        return backend.get_investigations_for_instrument_in_facility_cycle(get_session_id_from_auth_header(), instrument_id, cycle_id,
+                                                                           get_filters_from_query_string()), 200
 
 
 class InstrumentsFacilityCyclesInvestigationsCount(Resource):
     def get(self, instrument_id, cycle_id):
-<<<<<<< HEAD
-        return backend.get_investigations_for_instrument_in_facility_cycle_count(get_session_id_from_auth_header(), instrument_id, cycle_id,
-                                                                                 get_filters_from_query_string()), 200
-=======
         """
         ---
         summary: Count investigations for a given Facility Cycle & Instrument 
@@ -276,6 +251,5 @@
             404:
                 description: No such record - Unable to find a record in the database
         """
-        return get_investigations_for_instrument_in_facility_cycle_count(instrument_id, cycle_id,
-                                                                         get_filters_from_query_string()), 200
->>>>>>> 05ad009f
+        return backend.get_investigations_for_instrument_in_facility_cycle_count(get_session_id_from_auth_header(), instrument_id, cycle_id,
+                                                                                 get_filters_from_query_string()), 200