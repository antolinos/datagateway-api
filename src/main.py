--- conflicted
+++ resolved
@@ -42,10 +42,4 @@
                  "/instruments/<int:instrument_id>/facilitycycles/<int:cycle_id>/investigations/count")
 
 if __name__ == "__main__":
-<<<<<<< HEAD
-    app.run(host=config.get_host(), port=config.get_port())
-    app.run(debug=config.is_debug_mode())
-=======
-    app.run(host=config.get_host(), port=config.get_port(), debug=config.is_debug_mode())
-
->>>>>>> 0478a450
+    app.run(host=config.get_host(), port=config.get_port(), debug=config.is_debug_mode()