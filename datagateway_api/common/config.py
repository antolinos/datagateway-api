from enum import Enum
import json
import logging
from pathlib import Path
import sys

import requests


log = logging.getLogger()


class APIConfigOptions(Enum):
    """
    Class to map config keys to variables in Python - implemented for ease of
    development (IntelliSense in IDEs)
    """

    BACKEND = "backend"
    DB_URL = "db_url"
    DEBUG_MODE = "debug_mode"
    FLASK_RELOADER = "flask_reloader"
    GENERATE_SWAGGER = "generate_swagger"
    HOST = "host"
    ICAT_CHECK_CERT = "icat_check_cert"
    ICAT_URL = "icat_url"
    LOG_LEVEL = "log_level"
    LOG_LOCATION = "log_location"
    PORT = "port"
    TEST_MECHANISM = "test_mechanism"
    TEST_USER_CREDENTIALS = "test_user_credentials"


class Config(object):
    def __init__(self, path=Path(__file__).parent.parent / "config.json"):
        self.path = path
        with open(self.path) as target:
            self._config = json.load(target)

        self._check_config_items_exist()

    def _check_config_items_exist(self):
        """
        A function to check that all config options exist before getting too far into
        the setup of the API. This check takes the backend into account, meaning only
        the config options for the backend used is required

        Config options used for testing are not checked here as they should only be used
        during tests, not in the typical running of the API

        If a config option is missing, this will be picked up in `get_config_value()` by
        exiting the application
        """
        # These keys are non-backend specific and therefore are mandatory for all uses
        config_keys = [
            APIConfigOptions.BACKEND,
            APIConfigOptions.DEBUG_MODE,
            APIConfigOptions.FLASK_RELOADER,
            APIConfigOptions.GENERATE_SWAGGER,
            APIConfigOptions.HOST,
            APIConfigOptions.LOG_LEVEL,
            APIConfigOptions.LOG_LOCATION,
            APIConfigOptions.PORT,
        ]

        if self.get_config_value(APIConfigOptions.BACKEND) == "python_icat":
            icat_backend_specific_config_keys = [
                APIConfigOptions.ICAT_CHECK_CERT,
                APIConfigOptions.ICAT_URL,
            ]
            config_keys.extend(icat_backend_specific_config_keys)
        elif self.get_config_value(APIConfigOptions.BACKEND) == "db":
            db_backend_specific_config_keys = [APIConfigOptions.DB_URL]
            config_keys.extend(db_backend_specific_config_keys)

        for key in config_keys:
            self.get_config_value(key)

    def get_config_value(self, config_key):
        """
        Given a config key, the corresponding config value is returned

        :param config_key: Enum of a configuration key that's in `config.json`
        :type config_key: :class:`APIConfigOptions`
        :return: Config value of the given key
        """
        try:
            return self._config[config_key.value]
        except KeyError:
            sys.exit(f"Missing config value: {config_key.value}")

    def set_backend_type(self, backend_type):
        """
        This setter is used as a way for automated tests to set the backend type. The
        API can detect if the Flask app setup is from an automated test by checking the
        app's config for a `TEST_BACKEND`. If this value exists (a KeyError will be
        raised when the API is run normally, which will then grab the backend type from
        `config.json`), it needs to be set using this function. This is required because
        creating filters in the `QueryFilterFactory` is backend-specific so the backend
        type must be fetched. This must be done using this module (rather than directly
        importing and checking the Flask app's config) to avoid circular import issues.
        """
<<<<<<< HEAD
        self._config["backend"] = backend_type
=======
        self.config["backend"] = backend_type

    def get_client_cache_size(self):
        try:
            return self.config["client_cache_size"]
        except KeyError:
            sys.exit("Missing config value, client_cache_size")

    def get_client_pool_init_size(self):
        try:
            return self.config["client_pool_init_size"]
        except KeyError:
            sys.exit("Missing config value, client_pool_init_size")

    def get_client_pool_max_size(self):
        try:
            return self.config["client_pool_max_size"]
        except KeyError:
            sys.exit("Missing config value, client_pool_max_size")

    def get_db_url(self):
        try:
            return self.config["DB_URL"]
        except KeyError:
            sys.exit("Missing config value, DB_URL")

    def is_flask_reloader(self):
        try:
            return self.config["flask_reloader"]
        except KeyError:
            sys.exit("Missing config value, flask_reloader")

    def get_icat_url(self):
        try:
            return self.config["ICAT_URL"]
        except KeyError:
            sys.exit("Missing config value, ICAT_URL")

    def get_icat_check_cert(self):
        try:
            return self.config["icat_check_cert"]
        except KeyError:
            sys.exit("Missing config value, icat_check_cert")

    def get_log_level(self):
        try:
            return self.config["log_level"]
        except KeyError:
            sys.exit("Missing config value, log_level")

    def get_log_location(self):
        try:
            return self.config["log_location"]
        except KeyError:
            sys.exit("Missing config value, log_location")

    def is_debug_mode(self):
        try:
            return self.config["debug_mode"]
        except KeyError:
            sys.exit("Missing config value, debug_mode")

    def is_generate_swagger(self):
        try:
            return self.config["generate_swagger"]
        except KeyError:
            sys.exit("Missing config value, generate_swagger")

    def get_host(self):
        try:
            return self.config["host"]
        except KeyError:
            sys.exit("Missing config value, host")

    def get_port(self):
        try:
            return self.config["port"]
        except KeyError:
            sys.exit("Missing config value, port")

    def get_test_user_credentials(self):
        try:
            return self.config["test_user_credentials"]
        except KeyError:
            sys.exit("Missing config value, test_user_credentials")

    def get_test_mechanism(self):
        try:
            return self.config["test_mechanism"]
        except KeyError:
            sys.exit("Missing config value, test_mechanism")
>>>>>>> 99450bca

    def get_icat_properties(self):
        """
        ICAT properties can be retrieved using Python ICAT's client object, however this
        requires the client object to be authenticated which may not always be the case
        when requesting these properties, hence a HTTP request is sent as an alternative
        """
        properties_url = (
            f"{config.get_config_value(APIConfigOptions.ICAT_URL)}/icat/properties"
        )
        r = requests.request(
            "GET",
            properties_url,
            verify=config.get_config_value(APIConfigOptions.ICAT_CHECK_CERT),
        )
        icat_properties = r.json()

        return icat_properties


config = Config()<|MERGE_RESOLUTION|>--- conflicted
+++ resolved
@@ -17,6 +17,9 @@
     """
 
     BACKEND = "backend"
+    CLIENT_CACHE_SIZE = "client_cache_size"
+    CLIENT_POOL_INIT_SIZE = "client_pool_init_size"
+    CLIENT_POOL_MAX_SIZE = "client_pool_max_size"
     DB_URL = "db_url"
     DEBUG_MODE = "debug_mode"
     FLASK_RELOADER = "flask_reloader"
@@ -65,6 +68,9 @@
 
         if self.get_config_value(APIConfigOptions.BACKEND) == "python_icat":
             icat_backend_specific_config_keys = [
+                APIConfigOptions.CLIENT_CACHE_SIZE,
+                APIConfigOptions.CLIENT_POOL_INIT_SIZE,
+                APIConfigOptions.CLIENT_POOL_MAX_SIZE,
                 APIConfigOptions.ICAT_CHECK_CERT,
                 APIConfigOptions.ICAT_URL,
             ]
@@ -100,101 +106,7 @@
         type must be fetched. This must be done using this module (rather than directly
         importing and checking the Flask app's config) to avoid circular import issues.
         """
-<<<<<<< HEAD
         self._config["backend"] = backend_type
-=======
-        self.config["backend"] = backend_type
-
-    def get_client_cache_size(self):
-        try:
-            return self.config["client_cache_size"]
-        except KeyError:
-            sys.exit("Missing config value, client_cache_size")
-
-    def get_client_pool_init_size(self):
-        try:
-            return self.config["client_pool_init_size"]
-        except KeyError:
-            sys.exit("Missing config value, client_pool_init_size")
-
-    def get_client_pool_max_size(self):
-        try:
-            return self.config["client_pool_max_size"]
-        except KeyError:
-            sys.exit("Missing config value, client_pool_max_size")
-
-    def get_db_url(self):
-        try:
-            return self.config["DB_URL"]
-        except KeyError:
-            sys.exit("Missing config value, DB_URL")
-
-    def is_flask_reloader(self):
-        try:
-            return self.config["flask_reloader"]
-        except KeyError:
-            sys.exit("Missing config value, flask_reloader")
-
-    def get_icat_url(self):
-        try:
-            return self.config["ICAT_URL"]
-        except KeyError:
-            sys.exit("Missing config value, ICAT_URL")
-
-    def get_icat_check_cert(self):
-        try:
-            return self.config["icat_check_cert"]
-        except KeyError:
-            sys.exit("Missing config value, icat_check_cert")
-
-    def get_log_level(self):
-        try:
-            return self.config["log_level"]
-        except KeyError:
-            sys.exit("Missing config value, log_level")
-
-    def get_log_location(self):
-        try:
-            return self.config["log_location"]
-        except KeyError:
-            sys.exit("Missing config value, log_location")
-
-    def is_debug_mode(self):
-        try:
-            return self.config["debug_mode"]
-        except KeyError:
-            sys.exit("Missing config value, debug_mode")
-
-    def is_generate_swagger(self):
-        try:
-            return self.config["generate_swagger"]
-        except KeyError:
-            sys.exit("Missing config value, generate_swagger")
-
-    def get_host(self):
-        try:
-            return self.config["host"]
-        except KeyError:
-            sys.exit("Missing config value, host")
-
-    def get_port(self):
-        try:
-            return self.config["port"]
-        except KeyError:
-            sys.exit("Missing config value, port")
-
-    def get_test_user_credentials(self):
-        try:
-            return self.config["test_user_credentials"]
-        except KeyError:
-            sys.exit("Missing config value, test_user_credentials")
-
-    def get_test_mechanism(self):
-        try:
-            return self.config["test_mechanism"]
-        except KeyError:
-            sys.exit("Missing config value, test_mechanism")
->>>>>>> 99450bca
 
     def get_icat_properties(self):
         """
