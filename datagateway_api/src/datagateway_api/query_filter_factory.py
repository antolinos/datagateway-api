--- conflicted
+++ resolved
@@ -1,11 +1,7 @@
 import logging
 
-<<<<<<< HEAD
 from datagateway_api.src.common.base_query_filter_factory import QueryFilterFactory
-from datagateway_api.src.common.config import config
-=======
 from datagateway_api.src.common.config import Config
->>>>>>> dd23cce9
 from datagateway_api.src.common.exceptions import (
     ApiError,
     FilterError,
