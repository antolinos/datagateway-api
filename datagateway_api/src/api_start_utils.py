--- conflicted
+++ resolved
@@ -112,7 +112,11 @@
                 backend,
                 client_pool=icat_client_pool,
             )
-            api.add_resource(get_endpoint_resource, f"/{entity_name.lower()}")
+            api.add_resource(
+                get_endpoint_resource,
+                f"/{entity_name.lower()}",
+                endpoint=f"datagateway_get_{entity_name}",
+            )
             spec.path(resource=get_endpoint_resource, api=api)
 
             get_id_endpoint_resource = get_id_endpoint(
@@ -122,7 +126,9 @@
                 client_pool=icat_client_pool,
             )
             api.add_resource(
-                get_id_endpoint_resource, f"/{entity_name.lower()}/<int:id_>",
+                get_id_endpoint_resource,
+                f"/{entity_name.lower()}/<int:id_>",
+                endpoint=f"datagateway_get_id_{entity_name}",
             )
             spec.path(resource=get_id_endpoint_resource, api=api)
 
@@ -133,7 +139,9 @@
                 client_pool=icat_client_pool,
             )
             api.add_resource(
-                get_count_endpoint_resource, f"/{entity_name.lower()}/count",
+                get_count_endpoint_resource,
+                f"/{entity_name.lower()}/count",
+                endpoint=f"datagateway_count_{entity_name}",
             )
             spec.path(resource=get_count_endpoint_resource, api=api)
 
@@ -144,7 +152,9 @@
                 client_pool=icat_client_pool,
             )
             api.add_resource(
-                get_find_one_endpoint_resource, f"/{entity_name.lower()}/findone",
+                get_find_one_endpoint_resource,
+                f"/{entity_name.lower()}/findone",
+                endpoint=f"datagateway_findone_{entity_name}",
             )
             spec.path(resource=get_find_one_endpoint_resource, api=api)
 
@@ -152,52 +162,29 @@
         session_endpoint_resource = session_endpoints(
             backend, client_pool=icat_client_pool,
         )
-<<<<<<< HEAD
-        api.add_resource(session_endpoint_resource, "/sessions")
+        api.add_resource(
+            session_endpoint_resource, "/sessions", endpoint="datagateway_sessions",
+        )
         spec.path(resource=session_endpoint_resource, api=api)
-=======
-        api.add_resource(
-            get_endpoint_resource,
-            f"/{entity_name.lower()}",
-            endpoint=f"datagateway_get_{entity_name}",
-        )
-        spec.path(resource=get_endpoint_resource, api=api)
->>>>>>> fd53e88d
 
         # Table specific endpoints
         instrument_facility_cycle_resource = instrument_facility_cycles_endpoint(
             backend, client_pool=icat_client_pool,
         )
         api.add_resource(
-<<<<<<< HEAD
-            instrument_facility_cycle_resource, "/instruments/<int:id_>/facilitycycles",
+            instrument_facility_cycle_resource,
+            "/instruments/<int:id_>/facilitycycles",
+            endpoint="datagateway_isis_instrument_facility_cycle",
         )
         spec.path(resource=instrument_facility_cycle_resource, api=api)
-=======
-            get_id_endpoint_resource,
-            f"/{entity_name.lower()}/<int:id_>",
-            endpoint=f"datagateway_get_id_{entity_name}",
-        )
-        spec.path(resource=get_id_endpoint_resource, api=api)
-
-        get_count_endpoint_resource = get_count_endpoint(
-            entity_name, endpoints[entity_name], backend, client_pool=icat_client_pool,
-        )
-        api.add_resource(
-            get_count_endpoint_resource,
-            f"/{entity_name.lower()}/count",
-            endpoint=f"datagateway_count_{entity_name}",
-        )
-        spec.path(resource=get_count_endpoint_resource, api=api)
->>>>>>> fd53e88d
 
         count_instrument_facility_cycle_res = count_instrument_facility_cycles_endpoint(
             backend, client_pool=icat_client_pool,
         )
         api.add_resource(
-<<<<<<< HEAD
             count_instrument_facility_cycle_res,
             "/instruments/<int:id_>/facilitycycles/count",
+            endpoint="datagateway_isis_count_instrument_facility_cycle",
         )
         spec.path(resource=count_instrument_facility_cycle_res, api=api)
 
@@ -208,6 +195,7 @@
             instrument_investigation_resource,
             "/instruments/<int:instrument_id>/facilitycycles/<int:cycle_id>"
             "/investigations",
+            endpoint="datagateway_isis_instrument_investigation",
         )
         spec.path(resource=instrument_investigation_resource, api=api)
 
@@ -218,64 +206,9 @@
             count_instrument_investigation_res,
             "/instruments/<int:instrument_id>/facilitycycles/<int:cycle_id>"
             "/investigations/count",
+            endpoint="datagateway_isis_count_instrument_investigation",
         )
         spec.path(resource=count_instrument_investigation_res, api=api)
-=======
-            get_find_one_endpoint_resource,
-            f"/{entity_name.lower()}/findone",
-            endpoint=f"datagateway_findone_{entity_name}",
-        )
-        spec.path(resource=get_find_one_endpoint_resource, api=api)
-
-    # Session endpoint
-    session_endpoint_resource = session_endpoints(backend, client_pool=icat_client_pool)
-    api.add_resource(
-        session_endpoint_resource, "/sessions", endpoint="datagateway_sessions",
-    )
-    spec.path(resource=session_endpoint_resource, api=api)
-
-    # Table specific endpoints
-    instrument_facility_cycle_resource = instrument_facility_cycles_endpoint(
-        backend, client_pool=icat_client_pool,
-    )
-    api.add_resource(
-        instrument_facility_cycle_resource,
-        "/instruments/<int:id_>/facilitycycles",
-        endpoint="datagateway_isis_instrument_facility_cycle",
-    )
-    spec.path(resource=instrument_facility_cycle_resource, api=api)
-
-    count_instrument_facility_cycle_res = count_instrument_facility_cycles_endpoint(
-        backend, client_pool=icat_client_pool,
-    )
-    api.add_resource(
-        count_instrument_facility_cycle_res,
-        "/instruments/<int:id_>/facilitycycles/count",
-        endpoint="datagateway_isis_count_instrument_facility_cycle",
-    )
-    spec.path(resource=count_instrument_facility_cycle_res, api=api)
-
-    instrument_investigation_resource = instrument_investigation_endpoint(
-        backend, client_pool=icat_client_pool,
-    )
-    api.add_resource(
-        instrument_investigation_resource,
-        "/instruments/<int:instrument_id>/facilitycycles/<int:cycle_id>/investigations",
-        endpoint="datagateway_isis_instrument_investigation",
-    )
-    spec.path(resource=instrument_investigation_resource, api=api)
-
-    count_instrument_investigation_resource = count_instrument_investigation_endpoint(
-        backend, client_pool=icat_client_pool,
-    )
-    api.add_resource(
-        count_instrument_investigation_resource,
-        "/instruments/<int:instrument_id>/facilitycycles/<int:cycle_id>/investigations"
-        "/count",
-        endpoint="datagateway_isis_count_instrument_investigation",
-    )
-    spec.path(resource=count_instrument_investigation_resource, api=api)
->>>>>>> fd53e88d
 
         # Ping endpoint
         ping_resource = ping_endpoint(backend, client_pool=icat_client_pool)
