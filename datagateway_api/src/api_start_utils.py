import json
import logging
from pathlib import Path

from apispec import APISpec
from flask_cors import CORS
from flask_restful import Api
from flask_swagger_ui import get_swaggerui_blueprint

<<<<<<< HEAD
from datagateway_api.common.config import config

# Only attempt to create a DataGateway API backend if the datagateway_api object
# is present in the config. This ensures that the API does not error on startup
# due to an AttributeError exception being thrown if the object is missing.
if config.datagateway_api is not None:
    from datagateway_api.common.datagateway_api.backends import create_backend
from datagateway_api.common.datagateway_api.database.helpers import db  # noqa: I202
from datagateway_api.common.datagateway_api.icat.icat_client_pool import (
    create_client_pool,
)
from datagateway_api.src.resources.datagateway_api.entities.entity_endpoint import (
=======
from datagateway_api.src.common.config import APIConfigOptions, config
from datagateway_api.src.datagateway_api.backends import create_backend
from datagateway_api.src.datagateway_api.database.helpers import db
from datagateway_api.src.datagateway_api.icat.icat_client_pool import create_client_pool
from datagateway_api.src.resources.entities.entity_endpoint import (
>>>>>>> dc6dba49
    get_count_endpoint,
    get_endpoint,
    get_find_one_endpoint,
    get_id_endpoint,
)
from datagateway_api.src.resources.entities.entity_endpoint_dict import endpoints
from datagateway_api.src.resources.non_entities.ping_endpoint import ping_endpoint
from datagateway_api.src.resources.non_entities.sessions_endpoints import (
    session_endpoints,
)
from datagateway_api.src.resources.table_endpoints.table_endpoints import (
    count_instrument_facility_cycles_endpoint,
    count_instrument_investigation_endpoint,
    instrument_facility_cycles_endpoint,
    instrument_investigation_endpoint,
)
from datagateway_api.src.swagger.apispec_flask_restful import RestfulPlugin
from datagateway_api.src.swagger.initialise_spec import initialise_spec

log = logging.getLogger()


class CustomErrorHandledApi(Api):
    """
    This class overrides `handle_error` function from the API class from `flask_restful`
    to correctly return response codes and exception messages from uncaught exceptions
    """

    def handle_error(self, e):
        return str(e), e.status_code


def create_app_infrastructure(flask_app):
    swaggerui_blueprint = get_swaggerui_blueprint(
        "", "/openapi.json", config={"app_name": "DataGateway API OpenAPI Spec"},
    )
    flask_app.register_blueprint(swaggerui_blueprint, url_prefix="/")
    spec = APISpec(
        title="DataGateway API",
        version="1.0",
        openapi_version="3.0.3",
        plugins=[RestfulPlugin()],
        security=[{"session_id": []}],
    )

    CORS(flask_app)
    flask_app.url_map.strict_slashes = False
    api = CustomErrorHandledApi(flask_app)

    if config.datagateway_api is not None:
        try:
            backend_type = flask_app.config["TEST_BACKEND"]
            config.datagateway_api.set_backend_type(backend_type)
        except KeyError:
            backend_type = config.datagateway_api.backend

        if backend_type == "db":
            flask_app.config["SQLALCHEMY_DATABASE_URI"] = config.datagateway_api.db_url
            flask_app.config["SQLALCHEMY_TRACK_MODIFICATIONS"] = False
            db.init_app(flask_app)

    initialise_spec(spec)

    return (api, spec)


def create_api_endpoints(flask_app, api, spec):
    if config.datagateway_api is not None:
        try:
            backend_type = flask_app.config["TEST_BACKEND"]
            config.datagateway_api.set_backend_type(backend_type)
        except KeyError:
            backend_type = config.datagateway_api.backend

        backend = create_backend(backend_type)

        icat_client_pool = None
        if backend_type == "python_icat":
            # Create client pool
            icat_client_pool = create_client_pool()

        for entity_name in endpoints:
            get_endpoint_resource = get_endpoint(
                entity_name,
                endpoints[entity_name],
                backend,
                client_pool=icat_client_pool,
            )
            api.add_resource(get_endpoint_resource, f"/{entity_name.lower()}")
            spec.path(resource=get_endpoint_resource, api=api)

            get_id_endpoint_resource = get_id_endpoint(
                entity_name,
                endpoints[entity_name],
                backend,
                client_pool=icat_client_pool,
            )
            api.add_resource(
                get_id_endpoint_resource, f"/{entity_name.lower()}/<int:id_>",
            )
            spec.path(resource=get_id_endpoint_resource, api=api)

            get_count_endpoint_resource = get_count_endpoint(
                entity_name,
                endpoints[entity_name],
                backend,
                client_pool=icat_client_pool,
            )
            api.add_resource(
                get_count_endpoint_resource, f"/{entity_name.lower()}/count",
            )
            spec.path(resource=get_count_endpoint_resource, api=api)

            get_find_one_endpoint_resource = get_find_one_endpoint(
                entity_name,
                endpoints[entity_name],
                backend,
                client_pool=icat_client_pool,
            )
            api.add_resource(
                get_find_one_endpoint_resource, f"/{entity_name.lower()}/findone",
            )
            spec.path(resource=get_find_one_endpoint_resource, api=api)

        # Session endpoint
        session_endpoint_resource = session_endpoints(
            backend, client_pool=icat_client_pool,
        )
        api.add_resource(session_endpoint_resource, "/sessions")
        spec.path(resource=session_endpoint_resource, api=api)

        # Table specific endpoints
        instrument_facility_cycle_resource = instrument_facility_cycles_endpoint(
            backend, client_pool=icat_client_pool,
        )
        api.add_resource(
            instrument_facility_cycle_resource, "/instruments/<int:id_>/facilitycycles",
        )
        spec.path(resource=instrument_facility_cycle_resource, api=api)

        count_instrument_facility_cycle_res = count_instrument_facility_cycles_endpoint(
            backend, client_pool=icat_client_pool,
        )
        api.add_resource(
            count_instrument_facility_cycle_res,
            "/instruments/<int:id_>/facilitycycles/count",
        )
        spec.path(resource=count_instrument_facility_cycle_res, api=api)

        instrument_investigation_resource = instrument_investigation_endpoint(
            backend, client_pool=icat_client_pool,
        )
        api.add_resource(
            instrument_investigation_resource,
            "/instruments/<int:instrument_id>/facilitycycles/<int:cycle_id>"
            "/investigations",
        )
        spec.path(resource=instrument_investigation_resource, api=api)

        count_instrument_investigation_res = count_instrument_investigation_endpoint(
            backend, client_pool=icat_client_pool,
        )
        api.add_resource(
            count_instrument_investigation_res,
            "/instruments/<int:instrument_id>/facilitycycles/<int:cycle_id>"
            "/investigations/count",
        )
        spec.path(resource=count_instrument_investigation_res, api=api)

        # Ping endpoint
        ping_resource = ping_endpoint(backend, client_pool=icat_client_pool)
        api.add_resource(ping_resource, "/ping")
        spec.path(resource=ping_resource, api=api)


def openapi_config(spec):
    # Reorder paths (e.g. get, patch, post) so openapi.yaml only changes when there's a
    # change to the Swagger docs, rather than changing on each startup
    if config.generate_swagger:
        log.debug("Reordering OpenAPI docs to alphabetical order")
        for entity_data in spec._paths.values():
            for endpoint_name in sorted(entity_data.keys()):
                entity_data.move_to_end(endpoint_name)

        openapi_spec_path = Path(__file__).parent / "swagger/openapi.yaml"
        with open(openapi_spec_path, "w") as f:
            f.write(spec.to_yaml())


def create_openapi_endpoint(app, api_spec):
    @app.route("/openapi.json")
    def specs():
        resp = app.make_response(json.dumps(api_spec.to_dict(), indent=2))
        resp.mimetype = "application/json"
        return resp<|MERGE_RESOLUTION|>--- conflicted
+++ resolved
@@ -7,26 +7,16 @@
 from flask_restful import Api
 from flask_swagger_ui import get_swaggerui_blueprint
 
-<<<<<<< HEAD
-from datagateway_api.common.config import config
+from datagateway_api.src.common.config import config
 
 # Only attempt to create a DataGateway API backend if the datagateway_api object
 # is present in the config. This ensures that the API does not error on startup
 # due to an AttributeError exception being thrown if the object is missing.
 if config.datagateway_api is not None:
-    from datagateway_api.common.datagateway_api.backends import create_backend
-from datagateway_api.common.datagateway_api.database.helpers import db  # noqa: I202
-from datagateway_api.common.datagateway_api.icat.icat_client_pool import (
-    create_client_pool,
-)
-from datagateway_api.src.resources.datagateway_api.entities.entity_endpoint import (
-=======
-from datagateway_api.src.common.config import APIConfigOptions, config
-from datagateway_api.src.datagateway_api.backends import create_backend
-from datagateway_api.src.datagateway_api.database.helpers import db
+    from datagateway_api.src.datagateway_api.backends import create_backend
+from datagateway_api.src.datagateway_api.database.helpers import db  # noqa: I202
 from datagateway_api.src.datagateway_api.icat.icat_client_pool import create_client_pool
 from datagateway_api.src.resources.entities.entity_endpoint import (
->>>>>>> dc6dba49
     get_count_endpoint,
     get_endpoint,
     get_find_one_endpoint,
