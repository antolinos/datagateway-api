import logging

from datagateway_api.src.common.base_query_filter_factory import QueryFilterFactory
from datagateway_api.src.common.exceptions import FilterError, SearchAPIError
from datagateway_api.src.search_api.filters import (
    SearchAPIIncludeFilter,
    SearchAPILimitFilter,
    SearchAPISkipFilter,
    SearchAPIWhereFilter,
)
import datagateway_api.src.search_api.models as search_api_models
from datagateway_api.src.search_api.nested_where_filters import NestedWhereFilters
from datagateway_api.src.search_api.panosc_mappings import mappings
from datagateway_api.src.search_api.query import SearchAPIQuery

log = logging.getLogger()


class SearchAPIQueryFilterFactory(QueryFilterFactory):
    @staticmethod
    def get_query_filter(request_filter, entity_name=None):
        """
        Given a filter, return a list of matching query filter objects

        :param request_filter: The filter from which to create a list of query filter
            objects
        :type request_filter: :class:`dict`
        :param entity_name: Entity name of the endpoint or the name of the included
            entity - this is needed for when there is a text operator inside a where
            filter
        :type entity_name: :class:`str`
        :return: The list of query filter objects created
        :raises FilterError: If the filter name is not recognised
        """
        query_param_name = list(request_filter)[0].lower()
        query_filters = []

        if query_param_name == "filter":
            log.debug("Filter: %s", request_filter["filter"])
            for filter_name, filter_input in request_filter["filter"].items():
                if filter_name == "where":
                    log.info("where JSON object found")
                    query_filters.extend(
                        SearchAPIQueryFilterFactory.get_where_filter(
                            filter_input, entity_name,
                        ),
                    )
                elif filter_name == "include":
                    log.info("include JSON object found")
                    query_filters.extend(
                        SearchAPIQueryFilterFactory.get_include_filter(
                            filter_input, entity_name,
                        ),
                    )
                elif filter_name == "limit":
                    log.info("limit JSON object found")
                    query_filters.append(SearchAPILimitFilter(filter_input))
                elif filter_name == "skip":
                    log.info("skip JSON object found")
                    query_filters.append(SearchAPISkipFilter(filter_input))
                else:
                    raise FilterError(
                        "No valid filter name given within filter query param:"
                        f" {filter_name}",
                    )
        elif query_param_name == "where":
            # For the count endpoints
            log.info("where query param found, likely for count endpoint")
            query_filters.extend(
                SearchAPIQueryFilterFactory.get_query_filter(
                    {"filter": request_filter}, entity_name,
                ),
            )
        else:
            raise FilterError(
                f"Bad filter, please check query parameters: {request_filter}",
            )

        return query_filters

    @staticmethod
    def get_where_filter(where_filter_input, entity_name):
        """
        Given a where filter input, return a list of `NestedWhereFilters` and/ or
        `SearchAPIWhereFilter` objects

        `NestedWhereFilters` objects are created when there is an AND or OR inside the
        where filter input, otherwise `SearchAPIWhereFilter` objects are created. If
        there is a text operator inside the where filter input then the number of
        `SearchAPIWhereFilter` objects that will be created depends on the number of
        text operator fields that will be matched for the provided entity.

        :param where_filter_input: The filter from which to create a list of
            `NestedWhereFilters` and/ or `SearchAPIWhereFilter` objects
        :type where_filter_input: :class:`dict`
        :param entity_name: Entity name of the endpoint or the name of the included
            entity - this is needed for when there is a text operator inside a where
            filter so that the value provided can be matched with the relevant text
            operator fields for the entity.
        :type entity_name: :class:`str`
        :return: The list of `NestedWhereFilters` and/ or `SearchAPIWhereFilter` objects
            created
        """

        where_filters = []
        if (
            list(where_filter_input.keys())[0] == "and"
            or list(where_filter_input.keys())[0] == "or"
        ):
            log.debug("and/or operators found: %s", list(where_filter_input.keys())[0])
            boolean_operator = list(where_filter_input.keys())[0]
            conditions = list(where_filter_input.values())[0]
            conditional_where_filters = []

            for condition in conditions:
                # Could be nested AND/OR
                where_filter = {
                    "filter": {"where": condition},
                }
                conditional_where_filters.extend(
                    SearchAPIQueryFilterFactory.get_query_filter(
                        where_filter, entity_name,
                    ),
                )

            nested = NestedWhereFilters(
                conditional_where_filters[:-1],
                conditional_where_filters[-1],
                boolean_operator,
                SearchAPIQuery(entity_name),
            )
            where_filters.append(nested)
        elif list(where_filter_input.keys())[0] == "text":
            log.debug("Text operator found within JSON where object")
            try:
                entity_class = getattr(search_api_models, entity_name)
            except AttributeError as e:
                raise SearchAPIError(
                    f"No text operator fields have been defined for {entity_name}"
                    f", {e.args}",
                )

            or_conditional_filters = []
            field_names = entity_class._text_operator_fields
            log.debug(
                "Text operators found for PaNOSC %s: %s", entity_name, field_names,
            )
            if not field_names:
                # No text operator fields present, simply log and move on, we should
                # ignore text operator queries on entities where `_text_operator_fields`
                # is empty (meaning they are not present in the origina PaNOSC data
                # model)
                log.info(
                    "No text operator fields found for PaNOSC entity %s, will"
                    " ignore",
                    entity_name,
                )
            else:
                for field_name in field_names:
                    or_conditional_filters.append(
                        {field_name: {"like": where_filter_input["text"]}},
                    )

                where_filter = {
                    "filter": {"where": {"or": or_conditional_filters}},
                }
                where_filters.extend(
                    SearchAPIQueryFilterFactory.get_query_filter(
                        where_filter, entity_name,
                    ),
                )
        else:
            log.info("Basic where filter found, extracting field, value and operation")
            filter_data = SearchAPIQueryFilterFactory.get_condition_values(
                where_filter_input,
            )
            where_filters.append(
                SearchAPIWhereFilter(
                    field=filter_data[0],
                    value=filter_data[1],
                    operation=filter_data[2],
                ),
            )

        return where_filters

    @staticmethod
    def get_include_filter(include_filter_input, entity_name):
        """
        Given an include filter input, return a list of `SearchAPIIncludeFilter` and any
        `NestedWhereFilters` and/ or `SearchAPIWhereFilter` objects if there is a scope
        filter inside the filter input

        Currently, we do not support limit and skip filters inside scope filters that
        are part of include filters.

        :param include_filter_input: The filter from which to create a list of
            `SearchAPIIncludeFilter` and any `NestedWhereFilters` and/or
            `SearchAPIWhereFilter` objects
        :type include_filter_input: :class:`list`
        :return: The list of `SearchAPIIncludeFilter` and any `NestedWhereFilters` and/
            or `SearchAPIWhereFilter` objects created
        :raises FilterError: If scope filter has a limit or skip filter
        """

        query_filters = []
        included_entities = []

        for related_model in include_filter_input:
            log.debug("Related model: %s", related_model)
            nested_include = False
            included_entity = related_model["relation"]
            # List of included entities made so they can put into a single include
            # filter instead of having a new filter object for each related entity
            included_entities.append(related_model["relation"])

            if "scope" in related_model:
                log.info("Scope found in include JSON object")
                if "limit" in related_model["scope"]:
                    raise FilterError(
                        "Bad Include filter: Scope filter cannot have a limit filter",
                    )
                if "skip" in related_model["scope"]:
                    raise FilterError(
                        "Bad Include filter: Scope filter cannot have a skip filter",
                    )

                try:
                    # Get related field name in entity name format for recursive call
                    related_entity_name = mappings.get_panosc_related_entity_name(
                        entity_name, included_entity,
                    )
                except SearchAPIError as e:
                    # If the function call errors, it's a client issue at this point
                    raise FilterError(e)
                scope_query_filters = SearchAPIQueryFilterFactory.get_query_filter(
                    {"filter": related_model["scope"]}, related_entity_name,
                )

                for scope_query_filter in scope_query_filters:
                    if isinstance(
                        scope_query_filter, (NestedWhereFilters, SearchAPIWhereFilter),
                    ):
                        SearchAPIQueryFilterFactory.prefix_where_filter_field_with_entity_name(  # noqa: B950
                            scope_query_filter, included_entity,
                        )
                    if isinstance(scope_query_filter, SearchAPIIncludeFilter):
<<<<<<< HEAD
                        for included_entity_pointer in range(
                            len(scope_query_filter.included_filters),
                        ):
                            nested_include = True
                            included_filter = scope_query_filter.included_filters[
                                included_entity_pointer
                            ]
                            scope_query_filter.included_filters[
                                included_entity_pointer
=======
                        for i, included_filter in enumerate(
                            scope_query_filter.included_filters,
                        ):
                            nested_include = True
                            scope_query_filter.panosc_entity_name = entity_name
                            scope_query_filter.included_filters[
                                i
>>>>>>> b275fdb4
                            ] = f"{included_entity}.{included_filter}"

                query_filters.extend(scope_query_filters)

        if not nested_include:
            query_filters.append(
                SearchAPIIncludeFilter(included_entities, entity_name),
            )

        return query_filters

    @staticmethod
    def get_condition_values(conditions_dict):
        """
        Given a simplified where filter input, return a field name, value and operation
        as a tuple

        :param conditions_dict: The filter from which to return a field name, value and
            operation
        :type conditions_dict: :class:`dict`
        :return: The tuple that includes field name, value and operation
        """
        field = list(conditions_dict.keys())[0]
        filter_data = list(conditions_dict.values())[0]

        if isinstance(filter_data, str):
            # Format: {"where": {"property": "value"}}
            log.debug("Format of WHERE filter: {'where': {'property': 'value'}}")
            value = conditions_dict[field]
            operation = "eq"
        elif isinstance(filter_data, dict):
            # Format: {"where": {"property": {"operator": "value"}}}
            log.debug(
                "Format of WHERE filter:"
                " {'where': {'property': {'operator': 'value'}}}",
            )
            value = list(conditions_dict[field].values())[0]
            operation = list(conditions_dict[field].keys())[0]

        return field, value, operation

    @staticmethod
    def prefix_where_filter_field_with_entity_name(where_filters, entity_name):
        """
        Given a `NestedWhereFilters` or `SearchAPIWhereFilter` object, or a list of
        these objects, prefix the field attribute of the `SearchAPIWhereFilter` object
        with the provided entity name

        When dealing with `NestedWhereFilters`, this function is called recursively in
        order to drill down and get hold of the `SearchAPIWhereFilter` objects so that
        their field attributes can be prefixed. The field attributes of are prefixed
        only if the where filters are part of a scope filter that is inside an include
        filter. This is done to make it clear that the where filter is related to the
        included entity rather than the endpoint entity.

        :param where_filters: The filter(s) whose field attribute(s) require(s)
            prefixing
        :type where_filters: :class:`NestedWhereFilters` or `SearchAPIWhereFilter`, or a
            :class:`list` of :class:`NestedWhereFilters` and/ or `SearchAPIWhereFilter`
        :param entity_name: The name of the included entity to prefix the where filter
            field with
        :type entity_name: :class:`str`
        """
        if not isinstance(where_filters, list):
            where_filters = [where_filters]

        for where_filter in where_filters:
            if isinstance(where_filter, NestedWhereFilters):
                nested_where_filters = where_filter.lhs + where_filter.rhs
                for nested_where_filter in nested_where_filters:
                    SearchAPIQueryFilterFactory.prefix_where_filter_field_with_entity_name(  # noqa: B950
                        nested_where_filter, entity_name,
                    )
            if isinstance(where_filter, SearchAPIWhereFilter):
                where_filter.field = f"{entity_name}.{where_filter.field}"<|MERGE_RESOLUTION|>--- conflicted
+++ resolved
@@ -245,17 +245,6 @@
                             scope_query_filter, included_entity,
                         )
                     if isinstance(scope_query_filter, SearchAPIIncludeFilter):
-<<<<<<< HEAD
-                        for included_entity_pointer in range(
-                            len(scope_query_filter.included_filters),
-                        ):
-                            nested_include = True
-                            included_filter = scope_query_filter.included_filters[
-                                included_entity_pointer
-                            ]
-                            scope_query_filter.included_filters[
-                                included_entity_pointer
-=======
                         for i, included_filter in enumerate(
                             scope_query_filter.included_filters,
                         ):
@@ -263,7 +252,6 @@
                             scope_query_filter.panosc_entity_name = entity_name
                             scope_query_filter.included_filters[
                                 i
->>>>>>> b275fdb4
                             ] = f"{included_entity}.{included_filter}"
 
                 query_filters.extend(scope_query_filters)
