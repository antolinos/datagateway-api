import abc
from abc import ABC
<<<<<<< HEAD
from datetime import datetime
=======
from datetime import datetime, timezone
>>>>>>> 7f4cd96a
import sys
from typing import ClassVar, List, Optional, Union

from dateutil.relativedelta import relativedelta
from pydantic import BaseModel, Field, ValidationError, validator
from pydantic.error_wrappers import ErrorWrapper

from datagateway_api.src.search_api.panosc_mappings import mappings


def _get_icat_field_value(icat_field_name, icat_data):
    icat_field_name = icat_field_name.split(".")
    for field_name in icat_field_name:
        if isinstance(icat_data, list):
            values = []
            for data in icat_data:
                value = _get_icat_field_value(field_name, data)
                if isinstance(value, list):
                    values.extend(value)
                else:
                    values.append(value)

            icat_data = values

        if isinstance(icat_data, dict):
            icat_data = icat_data[field_name]

    return icat_data

from datagateway_api.src.search_api.panosc_mappings import mappings


# TODO - Merge this with `get_icat_mapping` from src\search_api\filters.py
def _get_icat_mapping(panosc_entity_name, field_name):
    icat_mapping = mappings.mappings[panosc_entity_name][field_name]

    if isinstance(icat_mapping, str):
        # Field name
        icat_field_name = icat_mapping
    if isinstance(icat_mapping, dict):
        # Relation - JSON format: {PaNOSC entity name: ICAT related field name}
        panosc_entity_name = list(icat_mapping.keys())[0]
        icat_field_name = icat_mapping[panosc_entity_name]

    return panosc_entity_name, icat_field_name


def _get_icat_field_value(icat_field_name, icat_data):
    icat_field_name = icat_field_name.split(".")
    value = icat_data
    for f in icat_field_name:
        value = value[f]

    return value


class PaNOSCAttribute(ABC, BaseModel):
    @classmethod
    @abc.abstractmethod
<<<<<<< HEAD
    def from_icat(cls, icat_data):  # noqa: B902, N805
=======
    def from_icat(cls, icat_data, required_related_fields):  # noqa: B902, N805
>>>>>>> 7f4cd96a
        model_fields = cls.__fields__

        model_data = {}
        for field in model_fields:
            # Some fields have aliases so we must use them when creating a model instance.
            # If a field does not have an alias then the `alias` property holds the name
            # of the field
            field_alias = cls.__fields__[field].alias

<<<<<<< HEAD
            panosc_entity_name, icat_field_name = _get_icat_mapping(
                cls.__name__, field_alias,
            )
            try:
                field_value = _get_icat_field_value(icat_field_name, icat_data)
            except KeyError:
=======
            panosc_entity_name, icat_field_name = mappings.get_icat_mapping(
                cls.__name__, field_alias,
            )

            if not isinstance(icat_field_name, list):
                icat_field_name = [icat_field_name]

            field_value = None
            for field_name in icat_field_name:
                try:
                    value = _get_icat_field_value(field_name, icat_data)
                    if value:
                        field_value = value
                        break
                except KeyError:
                    continue

            if not field_value:
>>>>>>> 7f4cd96a
                continue

            if panosc_entity_name != cls.__name__:
                # If we are here, it means that the field references another model so we
                # have to get hold of its class definition and call its `from_icat` method
                # to create an instance of itself with the ICAT data provided. Doing this
                # allows for recursion.
<<<<<<< HEAD
                data = icat_data[icat_field_name]
                if not isinstance(data, list):
                    data = [data]

                # Get the class of the referenced model
                panosc_model_attr = getattr(sys.modules[__name__], panosc_entity_name)
                field_value = [panosc_model_attr.from_icat(d) for d in data]

                field_type = cls.__fields__[field].outer_type_._name
                if field_type != "List":
                    field_value = field_value[0]

            model_data[field_alias] = field_value

=======
                data = field_value
                if not isinstance(data, list):
                    data = [data]

                required_related_fields_for_next_entity = []
                for required_related_field in required_related_fields:
                    required_related_field = required_related_field.split(".")
                    if (
                        len(required_related_field) > 1
                        and field_alias in required_related_field
                    ):
                        required_related_fields_for_next_entity.extend(
                            required_related_field[1:],
                        )

                # Get the class of the referenced model
                panosc_model_attr = getattr(sys.modules[__name__], panosc_entity_name)
                field_value = [
                    panosc_model_attr.from_icat(
                        d, required_related_fields_for_next_entity,
                    )
                    for d in data
                ]

            field_outer_type = cls.__fields__[field].outer_type_
            if (
                not hasattr(field_outer_type, "_name")
                or field_outer_type._name != "List"
            ) and isinstance(field_value, list):
                # If the field does not hold list of values but `field_value`
                # is a list, then just get its first element
                field_value = field_value[0]

            model_data[field_alias] = field_value

        for required_related_field in required_related_fields:
            required_related_field = required_related_field.split(".")[0]

            if (
                required_related_field in model_fields
                and required_related_field
                in cls._related_fields_with_min_cardinality_one
                and required_related_field not in model_data
            ):
                # If we are here, it means that a related entity, which has a minimum
                # cardinality of one, has been specified to be included as part of the entity
                # but the relevant ICAT data needed for its creation cannot be found in the
                # provided ICAT response. Because of this, a ValidationError is raised.
                error_wrapper = ErrorWrapper(
                    TypeError("field required"), loc=required_related_field,
                )
                raise ValidationError(errors=[error_wrapper], model=cls)

>>>>>>> 7f4cd96a
        return cls(**model_data)


class Affiliation(PaNOSCAttribute):
    """Information about which facility a member is located at"""

    _related_fields_with_min_cardinality_one: ClassVar[List[str]] = ["members"]
    _text_operator_fields: ClassVar[List[str]] = []

    name: Optional[str] = None
    id_: Optional[str] = Field(None, alias="id")
    address: Optional[str] = None
    city: Optional[str] = None
    country: Optional[str] = None

    members: Optional[List["Member"]] = []

    @classmethod
<<<<<<< HEAD
    def from_icat(cls, icat_query_data):
        return super(Affiliation, cls).from_icat(icat_query_data)
=======
    def from_icat(cls, icat_data, required_related_fields):
        return super(Affiliation, cls).from_icat(icat_data, required_related_fields)
>>>>>>> 7f4cd96a


class Dataset(PaNOSCAttribute):
    """
    Information about an experimental run, including optional File, Sample, Instrument
    and Technique
    """

    _related_fields_with_min_cardinality_one: ClassVar[List[str]] = [
        "documents",
        "techniques",
    ]
    _text_operator_fields: ClassVar[List[str]] = ["title"]

    pid: str
    title: str
    is_public: bool = Field(alias="isPublic")
    creation_date: datetime = Field(alias="creationDate")
    size: Optional[int] = None

    documents: List["Document"] = []
    techniques: List["Technique"] = []
    instrument: Optional["Instrument"] = None
    files: Optional[List["File"]] = []
    parameters: Optional[List["Parameter"]] = []
    samples: Optional[List["Sample"]] = []

    @validator("is_public", pre=True, always=True)
    def set_is_public(cls, value):  # noqa: B902, N805
        if not value:
            return value

        creation_date = datetime.fromisoformat(value)
        current_datetime = datetime.now(timezone.utc)
        three_years_ago = current_datetime - relativedelta(years=3)
        return creation_date < three_years_ago

    @classmethod
<<<<<<< HEAD
    def from_icat(cls, icat_query_data):
        return super(Dataset, cls).from_icat(icat_query_data)
=======
    def from_icat(cls, icat_data, required_related_fields):
        return super(Dataset, cls).from_icat(icat_data, required_related_fields)
>>>>>>> 7f4cd96a


class Document(PaNOSCAttribute):
    """
    Proposal which includes the dataset or published paper which references the dataset
    """

    _related_fields_with_min_cardinality_one: ClassVar[List[str]] = ["datasets"]
    _text_operator_fields: ClassVar[List[str]] = ["title", "summary"]

    pid: str
    is_public: bool = Field(alias="isPublic")
    type_: str = Field(alias="type")
    title: str
    summary: Optional[str] = None
    doi: Optional[str] = None
    start_date: Optional[datetime] = Field(None, alias="startDate")
    end_date: Optional[datetime] = Field(None, alias="endDate")
    release_date: Optional[datetime] = Field(None, alias="releaseDate")
    license_: Optional[str] = Field(None, alias="license")
    keywords: Optional[List[str]] = []

    datasets: List[Dataset] = []
    members: Optional[List["Member"]] = []
    parameters: Optional[List["Parameter"]] = []

    @validator("is_public", pre=True, always=True)
    def set_is_public(cls, value):  # noqa: B902, N805
        if not value:
            return value

        creation_date = datetime.fromisoformat(value)
        current_datetime = datetime.now(timezone.utc)
        three_years_ago = current_datetime - relativedelta(years=3)
        return creation_date < three_years_ago

    @classmethod
<<<<<<< HEAD
    def from_icat(cls, icat_query_data):
        return super(Document, cls).from_icat(icat_query_data)
=======
    def from_icat(cls, icat_data, required_related_fields):
        return super(Document, cls).from_icat(icat_data, required_related_fields)
>>>>>>> 7f4cd96a


class File(PaNOSCAttribute):
    """Name of file and optionally location"""

    _related_fields_with_min_cardinality_one: ClassVar[List[str]] = ["dataset"]
    _text_operator_fields: ClassVar[List[str]] = ["name"]

    id_: str = Field(alias="id")
    name: str
    path: Optional[str] = None
    size: Optional[int] = None

    dataset: Dataset = None

    @classmethod
<<<<<<< HEAD
    def from_icat(cls, icat_query_data):
        return super(File, cls).from_icat(icat_query_data)
=======
    def from_icat(cls, icat_data, required_related_fields):
        return super(File, cls).from_icat(icat_data, required_related_fields)
>>>>>>> 7f4cd96a


class Instrument(PaNOSCAttribute):
    """Beam line where experiment took place"""

    _related_fields_with_min_cardinality_one: ClassVar[List[str]] = []
    _text_operator_fields: ClassVar[List[str]] = ["name", "facility"]

    pid: str
    name: str
    facility: str

    datasets: Optional[List[Dataset]] = []

    @classmethod
<<<<<<< HEAD
    def from_icat(cls, icat_query_data):
        return super(Instrument, cls).from_icat(icat_query_data)
=======
    def from_icat(cls, icat_data, required_related_fields):
        return super(Instrument, cls).from_icat(icat_data, required_related_fields)
>>>>>>> 7f4cd96a


class Member(PaNOSCAttribute):
    """Proposal team member or paper co-author"""

    _related_fields_with_min_cardinality_one: ClassVar[List[str]] = ["document"]
    _text_operator_fields: ClassVar[List[str]] = []

    id_: str = Field(alias="id")
    role: Optional[str] = Field(None, alias="role")

    document: Document = None
    person: Optional["Person"] = None
    affiliation: Optional[Affiliation] = None

    @classmethod
<<<<<<< HEAD
    def from_icat(cls, icat_query_data):
        return super(Member, cls).from_icat(icat_query_data)
=======
    def from_icat(cls, icat_data, required_related_fields):
        return super(Member, cls).from_icat(icat_data, required_related_fields)
>>>>>>> 7f4cd96a


class Parameter(PaNOSCAttribute):
    """
    Scalar measurement with value and units.
    Note: a parameter is either related to a dataset or a document, but not both.
    """

    _related_fields_with_min_cardinality_one: ClassVar[List[str]] = []
    _text_operator_fields: ClassVar[List[str]] = []

    id_: str = Field(alias="id")
    name: str
    value: Union[float, int, str]
    unit: Optional[str] = None

    dataset: Optional[Dataset] = None
    document: Optional[Document] = None

    # @root_validator(skip_on_failure=True)
    # def validate_dataset_and_document(cls, values):  # noqa: B902, N805
    #     if values["dataset"] is None and values["document"] is None:
    #         raise TypeError("must have a dataset or document")

    #     if values["dataset"] is not None and values["document"] is not None:
    #         # TODO - Should an exception be raised here instead?
    #         values["Document"] = None

    #     return values

    @classmethod
<<<<<<< HEAD
    def from_icat(cls, icat_query_data):
        return super(Parameter, cls).from_icat(icat_query_data)
=======
    def from_icat(cls, icat_data, required_related_fields):
        return super(Parameter, cls).from_icat(icat_data, required_related_fields)
>>>>>>> 7f4cd96a


class Person(PaNOSCAttribute):
    """Human who carried out experiment"""

    _related_fields_with_min_cardinality_one: ClassVar[List[str]] = []
    _text_operator_fields: ClassVar[List[str]] = []

    id_: str = Field(alias="id")
    full_name: str = Field(alias="fullName")
    orcid: Optional[str] = None
    researcher_id: Optional[str] = Field(None, alias="researcherId")
    first_name: Optional[str] = Field(None, alias="firstName")
    last_name: Optional[str] = Field(None, alias="lastName")

    members: Optional[List[Member]] = []

    @classmethod
<<<<<<< HEAD
    def from_icat(cls, icat_query_data):
        return super(Person, cls).from_icat(icat_query_data)
=======
    def from_icat(cls, icat_data, required_related_fields):
        return super(Person, cls).from_icat(icat_data, required_related_fields)
>>>>>>> 7f4cd96a


class Sample(PaNOSCAttribute):
    """Extract of material used in the experiment"""

    _related_fields_with_min_cardinality_one: ClassVar[List[str]] = []
    _text_operator_fields: ClassVar[List[str]] = ["name", "description"]

    name: str
    pid: str
    description: Optional[str] = None

    datasets: Optional[List[Dataset]] = []

    @classmethod
<<<<<<< HEAD
    def from_icat(cls, icat_query_data):
        return super(Sample, cls).from_icat(icat_query_data)
=======
    def from_icat(cls, icat_data, required_related_fields):
        return super(Sample, cls).from_icat(icat_data, required_related_fields)
>>>>>>> 7f4cd96a


class Technique(PaNOSCAttribute):
    """Common name of scientific method used"""

    _related_fields_with_min_cardinality_one: ClassVar[List[str]] = []
    _text_operator_fields: ClassVar[List[str]] = ["name"]

    pid: str
    name: str

    datasets: Optional[List[Dataset]] = []

    @classmethod
<<<<<<< HEAD
    def from_icat(cls, icat_query_data):
        return super(Technique, cls).from_icat(icat_query_data)
=======
    def from_icat(cls, icat_data, required_related_fields):
        return super(Technique, cls).from_icat(icat_data, required_related_fields)
>>>>>>> 7f4cd96a


# The below models reference other models that may not be defined during their
# creation so their references have to manually be updated to lead to the actual
# models or else an exception will be raised. This can be done with the help of
# the postponed annotations via the future import together with the
# `update_forward_refs` method, only after all related models are declared.
Affiliation.update_forward_refs()
Dataset.update_forward_refs()
Document.update_forward_refs()
Member.update_forward_refs()<|MERGE_RESOLUTION|>--- conflicted
+++ resolved
@@ -1,10 +1,6 @@
 import abc
 from abc import ABC
-<<<<<<< HEAD
-from datetime import datetime
-=======
 from datetime import datetime, timezone
->>>>>>> 7f4cd96a
 import sys
 from typing import ClassVar, List, Optional, Union
 
@@ -34,41 +30,11 @@
 
     return icat_data
 
-from datagateway_api.src.search_api.panosc_mappings import mappings
-
-
-# TODO - Merge this with `get_icat_mapping` from src\search_api\filters.py
-def _get_icat_mapping(panosc_entity_name, field_name):
-    icat_mapping = mappings.mappings[panosc_entity_name][field_name]
-
-    if isinstance(icat_mapping, str):
-        # Field name
-        icat_field_name = icat_mapping
-    if isinstance(icat_mapping, dict):
-        # Relation - JSON format: {PaNOSC entity name: ICAT related field name}
-        panosc_entity_name = list(icat_mapping.keys())[0]
-        icat_field_name = icat_mapping[panosc_entity_name]
-
-    return panosc_entity_name, icat_field_name
-
-
-def _get_icat_field_value(icat_field_name, icat_data):
-    icat_field_name = icat_field_name.split(".")
-    value = icat_data
-    for f in icat_field_name:
-        value = value[f]
-
-    return value
-
 
 class PaNOSCAttribute(ABC, BaseModel):
     @classmethod
     @abc.abstractmethod
-<<<<<<< HEAD
-    def from_icat(cls, icat_data):  # noqa: B902, N805
-=======
     def from_icat(cls, icat_data, required_related_fields):  # noqa: B902, N805
->>>>>>> 7f4cd96a
         model_fields = cls.__fields__
 
         model_data = {}
@@ -78,14 +44,6 @@
             # of the field
             field_alias = cls.__fields__[field].alias
 
-<<<<<<< HEAD
-            panosc_entity_name, icat_field_name = _get_icat_mapping(
-                cls.__name__, field_alias,
-            )
-            try:
-                field_value = _get_icat_field_value(icat_field_name, icat_data)
-            except KeyError:
-=======
             panosc_entity_name, icat_field_name = mappings.get_icat_mapping(
                 cls.__name__, field_alias,
             )
@@ -104,7 +62,6 @@
                     continue
 
             if not field_value:
->>>>>>> 7f4cd96a
                 continue
 
             if panosc_entity_name != cls.__name__:
@@ -112,22 +69,6 @@
                 # have to get hold of its class definition and call its `from_icat` method
                 # to create an instance of itself with the ICAT data provided. Doing this
                 # allows for recursion.
-<<<<<<< HEAD
-                data = icat_data[icat_field_name]
-                if not isinstance(data, list):
-                    data = [data]
-
-                # Get the class of the referenced model
-                panosc_model_attr = getattr(sys.modules[__name__], panosc_entity_name)
-                field_value = [panosc_model_attr.from_icat(d) for d in data]
-
-                field_type = cls.__fields__[field].outer_type_._name
-                if field_type != "List":
-                    field_value = field_value[0]
-
-            model_data[field_alias] = field_value
-
-=======
                 data = field_value
                 if not isinstance(data, list):
                     data = [data]
@@ -181,7 +122,6 @@
                 )
                 raise ValidationError(errors=[error_wrapper], model=cls)
 
->>>>>>> 7f4cd96a
         return cls(**model_data)
 
 
@@ -200,13 +140,8 @@
     members: Optional[List["Member"]] = []
 
     @classmethod
-<<<<<<< HEAD
-    def from_icat(cls, icat_query_data):
-        return super(Affiliation, cls).from_icat(icat_query_data)
-=======
     def from_icat(cls, icat_data, required_related_fields):
         return super(Affiliation, cls).from_icat(icat_data, required_related_fields)
->>>>>>> 7f4cd96a
 
 
 class Dataset(PaNOSCAttribute):
@@ -245,13 +180,8 @@
         return creation_date < three_years_ago
 
     @classmethod
-<<<<<<< HEAD
-    def from_icat(cls, icat_query_data):
-        return super(Dataset, cls).from_icat(icat_query_data)
-=======
     def from_icat(cls, icat_data, required_related_fields):
         return super(Dataset, cls).from_icat(icat_data, required_related_fields)
->>>>>>> 7f4cd96a
 
 
 class Document(PaNOSCAttribute):
@@ -289,13 +219,8 @@
         return creation_date < three_years_ago
 
     @classmethod
-<<<<<<< HEAD
-    def from_icat(cls, icat_query_data):
-        return super(Document, cls).from_icat(icat_query_data)
-=======
     def from_icat(cls, icat_data, required_related_fields):
         return super(Document, cls).from_icat(icat_data, required_related_fields)
->>>>>>> 7f4cd96a
 
 
 class File(PaNOSCAttribute):
@@ -312,13 +237,8 @@
     dataset: Dataset = None
 
     @classmethod
-<<<<<<< HEAD
-    def from_icat(cls, icat_query_data):
-        return super(File, cls).from_icat(icat_query_data)
-=======
     def from_icat(cls, icat_data, required_related_fields):
         return super(File, cls).from_icat(icat_data, required_related_fields)
->>>>>>> 7f4cd96a
 
 
 class Instrument(PaNOSCAttribute):
@@ -334,13 +254,8 @@
     datasets: Optional[List[Dataset]] = []
 
     @classmethod
-<<<<<<< HEAD
-    def from_icat(cls, icat_query_data):
-        return super(Instrument, cls).from_icat(icat_query_data)
-=======
     def from_icat(cls, icat_data, required_related_fields):
         return super(Instrument, cls).from_icat(icat_data, required_related_fields)
->>>>>>> 7f4cd96a
 
 
 class Member(PaNOSCAttribute):
@@ -357,13 +272,8 @@
     affiliation: Optional[Affiliation] = None
 
     @classmethod
-<<<<<<< HEAD
-    def from_icat(cls, icat_query_data):
-        return super(Member, cls).from_icat(icat_query_data)
-=======
     def from_icat(cls, icat_data, required_related_fields):
         return super(Member, cls).from_icat(icat_data, required_related_fields)
->>>>>>> 7f4cd96a
 
 
 class Parameter(PaNOSCAttribute):
@@ -395,13 +305,8 @@
     #     return values
 
     @classmethod
-<<<<<<< HEAD
-    def from_icat(cls, icat_query_data):
-        return super(Parameter, cls).from_icat(icat_query_data)
-=======
     def from_icat(cls, icat_data, required_related_fields):
         return super(Parameter, cls).from_icat(icat_data, required_related_fields)
->>>>>>> 7f4cd96a
 
 
 class Person(PaNOSCAttribute):
@@ -420,13 +325,8 @@
     members: Optional[List[Member]] = []
 
     @classmethod
-<<<<<<< HEAD
-    def from_icat(cls, icat_query_data):
-        return super(Person, cls).from_icat(icat_query_data)
-=======
     def from_icat(cls, icat_data, required_related_fields):
         return super(Person, cls).from_icat(icat_data, required_related_fields)
->>>>>>> 7f4cd96a
 
 
 class Sample(PaNOSCAttribute):
@@ -442,13 +342,8 @@
     datasets: Optional[List[Dataset]] = []
 
     @classmethod
-<<<<<<< HEAD
-    def from_icat(cls, icat_query_data):
-        return super(Sample, cls).from_icat(icat_query_data)
-=======
     def from_icat(cls, icat_data, required_related_fields):
         return super(Sample, cls).from_icat(icat_data, required_related_fields)
->>>>>>> 7f4cd96a
 
 
 class Technique(PaNOSCAttribute):
@@ -463,13 +358,8 @@
     datasets: Optional[List[Dataset]] = []
 
     @classmethod
-<<<<<<< HEAD
-    def from_icat(cls, icat_query_data):
-        return super(Technique, cls).from_icat(icat_query_data)
-=======
     def from_icat(cls, icat_data, required_related_fields):
         return super(Technique, cls).from_icat(icat_data, required_related_fields)
->>>>>>> 7f4cd96a
 
 
 # The below models reference other models that may not be defined during their
