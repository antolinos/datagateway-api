import json
import logging
from pathlib import Path
import sys

from datagateway_api.src.common.config import Config
from datagateway_api.src.common.exceptions import FilterError, SearchAPIError

log = logging.getLogger()


class PaNOSCMappings:
    def __init__(
        self, path=Path(__file__).parent.parent.parent / "search_api_mapping.json",
    ):
        """Load contents of `search_api_mapping.json` into this class"""
        try:
            with open(path, encoding="utf-8") as target:
                log.info("Loading PaNOSC to ICAT mappings from %s", path)
                self.mappings = json.load(target)
        except IOError as e:
            # The API shouldn't exit if there's an exception (e.g. file not found) if
            # the user is only using DataGateway API and not the search API
            if Config.config.search_api:
                sys.exit(
                    f"An error occurred while trying to load the PaNOSC mappings: {e}",
                )

    def get_icat_mapping(self, panosc_entity_name, field_name):
        """
        This function searches the PaNOSC mappings and retrieves the ICAT translation
        from the PaNOSC input. Fields in the same entity can be found, as well as fields
        from related entities (e.g. Dataset.files.path) via recursion inside this
        function.

        :param panosc_entity_name: A PaNOSC entity name e.g. "Dataset"
        :type panosc_entity_name: :class:`str`
        :param field_name: PaNOSC field name to fetch the ICAT version of e.g. "name"
        :type field_name: :class:`str`
        :return: Tuple containing the PaNOSC entity name (which will change from the
            input if a related entity is found) and the ICAT field name
            mapping/translation from the PaNOSC data model
        :raises FilterError: If a valid mapping cannot be found
        """

        log.info(
            "Searching mapping file to find ICAT translation for %s",
            f"{panosc_entity_name}.{field_name}",
        )

        try:
            icat_mapping = self.mappings[panosc_entity_name][field_name]
            log.debug("ICAT mapping/translation found: %s", icat_mapping)
        except KeyError as e:
            raise FilterError(f"Bad PaNOSC to ICAT mapping: {e.args}")

        if isinstance(icat_mapping, str):
            # Field name
            icat_field_name = icat_mapping
        elif isinstance(icat_mapping, dict):
            # Relation - JSON format: {PaNOSC entity name: ICAT related field name}
            panosc_entity_name = list(icat_mapping.keys())[0]
            icat_field_name = icat_mapping[panosc_entity_name]
        elif isinstance(icat_mapping, list):
            # If a list of ICAT field names are found, this is likely to be a specific
            # need for that entity (e.g. parameter values). Dealing with this should be
            # delegated to other code in this repo so the entire list is returned here
            icat_field_name = icat_mapping

        return panosc_entity_name, icat_field_name

    def get_panosc_related_entity_name(
        self, panosc_entity_name, panosc_related_field_name,
    ):
        """
        For a given related field name (e.g. "files"), get the entity name version of
        this (e.g. "File")

        :param panosc_entity_name: Entity name used as an entrypoint into the mapping
        :type panosc_entity_name: :class:`str`
        :param panosc_related_field_name: Related field name which needs to be
            translated to the entity name format
        :type panosc_related_field_name: :class:`str`
        :return: Entity name for the given related field name
        :raises SearchAPIError: If a suitable mapping cannot be found
        """

        panosc_related_entity_name = ""
        try:
            panosc_related_entity_name = list(
                self.mappings[panosc_entity_name][panosc_related_field_name].keys(),
            )[0]
        except KeyError:
            raise SearchAPIError(
                f"Cannot find related entity name from: {panosc_entity_name}"
                f", {panosc_related_field_name}",
            )

        return panosc_related_entity_name

    def get_panosc_non_related_field_names(self, panosc_entity_name):
        """
        This function retrieves the names of the non related fields of a given PaNOSC
        entity.

        :param panosc_entity_name: A PaNOSC entity name e.g. "Dataset"
        :type panosc_entity_name: :class:`str`
        :return: List containing the names of the non related fields of the given
            PaNOSC entity
        :raises FilterError: If mappings for the given entity name cannot be found
        """
        try:
            entity_mappings = self.mappings[panosc_entity_name]
        except KeyError:
            raise FilterError(
                f"Cannot find mappings for {[panosc_entity_name]} PaNOSC entity",
            )

        non_related_field_names = []
        for mapping_key, mapping_value in entity_mappings.items():
<<<<<<< HEAD
            # The mappings for the non-related fields are of type `str` whereas for
            # the related fields, they are of type `dict`. We only need the former.
            if mapping_key != "base_icat_entity" and isinstance(mapping_value, str):
=======
            # The mappings for the non-related fields are of type `str` and sometimes
            # `list' whereas for the related fields, they are of type `dict`.
            if mapping_key != "base_icat_entity" and (
                isinstance(mapping_value, str) or isinstance(mapping_value, list)
            ):
>>>>>>> fcc2e572
                non_related_field_names.append(mapping_key)

        return non_related_field_names

    def get_icat_relations_for_panosc_non_related_fields(self, panosc_entity_name):
        """
        This function retrieves the ICAT relations for the non related fields of a
        given PaNOSC entity.

        :param panosc_entity_name: A PaNOSC entity name e.g. "Dataset"
        :type panosc_entity_name: :class:`str`
        :return: List containing the ICAT relations for the non related fields of the
            given PaNOSC entity
        """
        icat_relations = []

        field_names = self.get_panosc_non_related_field_names(panosc_entity_name)
        for field_name in field_names:
            _, icat_mapping = self.get_icat_mapping(panosc_entity_name, field_name)

<<<<<<< HEAD
            split_icat_mapping = icat_mapping.split(".")
            if len(split_icat_mapping) > 1:
                # Remove the last split element because it is an ICAT
                # field name and is not therefore part of the relation
                split_icat_mapping = split_icat_mapping[:-1]
                icat_mapping = ".".join(split_icat_mapping)
                icat_relations.append(icat_mapping)
=======
            if not isinstance(icat_mapping, list):
                icat_mapping = [icat_mapping]

            for mapping in icat_mapping:
                split_mapping = mapping.split(".")
                if len(split_mapping) > 1:
                    # Remove the last split element because it is an ICAT
                    # field name and is not therefore part of the relation
                    split_mapping = split_mapping[:-1]
                    split_mapping = ".".join(split_mapping)
                    icat_relations.append(split_mapping)
>>>>>>> fcc2e572

        return icat_relations

    def get_icat_relations_for_non_related_fields_of_panosc_relation(
        self, panosc_entity_name, entity_relation,
    ):
        """
        THis function retrieves the ICAT relations for the non related fields of all the
        PaNOSC entities that form a given PaNOSC entity relation which is applied to a
        given PaNOSC entity. Relations can be non-nested or nested. Those that are
        nested are represented in a dotted format e.g. "documents.members.person". When
        a given relation is nested, this function retrieves the ICAT relations for the
        first PaNOSC entity and then recursively calls itself until the ICAT relations
        for the last PaNOSC entity in the relation are retrieved.

        :param panosc_entity_name: A PaNOSC entity name e.g. "Dataset" to which the
            PaNOSC entity relation is applied
        :type panosc_entity_name: :class:`str`
        :param panosc_entity_name: A PaNOSC entity relation e.g. "documents" or
            "documents.members.person" if nested
        :type panosc_entity_name: :class:`str`
        :return: List containing the ICAT relations for the non related fields of all
            the PaNOSC entitities that form the given PaNOSC entity relation
        """
        icat_relations = []

        split_entity_relation = entity_relation.split(".")
        related_entity_name, icat_field_name = self.get_icat_mapping(
            panosc_entity_name, split_entity_relation[0],
        )
        relations = self.get_icat_relations_for_panosc_non_related_fields(
            related_entity_name,
        )
        icat_relations.extend(relations)

        if len(split_entity_relation) > 1:
            entity_relation = ".".join(split_entity_relation[1:])
            relations = self.get_icat_relations_for_non_related_fields_of_panosc_relation(  # noqa: B950
                related_entity_name, entity_relation,
            )
            icat_relations.extend(relations)

        for i, icat_relation in enumerate(icat_relations):
            icat_relations[i] = f"{icat_field_name}.{icat_relation}"

        return icat_relations


mappings = PaNOSCMappings()<|MERGE_RESOLUTION|>--- conflicted
+++ resolved
@@ -118,17 +118,11 @@
 
         non_related_field_names = []
         for mapping_key, mapping_value in entity_mappings.items():
-<<<<<<< HEAD
-            # The mappings for the non-related fields are of type `str` whereas for
-            # the related fields, they are of type `dict`. We only need the former.
-            if mapping_key != "base_icat_entity" and isinstance(mapping_value, str):
-=======
             # The mappings for the non-related fields are of type `str` and sometimes
             # `list' whereas for the related fields, they are of type `dict`.
             if mapping_key != "base_icat_entity" and (
                 isinstance(mapping_value, str) or isinstance(mapping_value, list)
             ):
->>>>>>> fcc2e572
                 non_related_field_names.append(mapping_key)
 
         return non_related_field_names
@@ -149,15 +143,6 @@
         for field_name in field_names:
             _, icat_mapping = self.get_icat_mapping(panosc_entity_name, field_name)
 
-<<<<<<< HEAD
-            split_icat_mapping = icat_mapping.split(".")
-            if len(split_icat_mapping) > 1:
-                # Remove the last split element because it is an ICAT
-                # field name and is not therefore part of the relation
-                split_icat_mapping = split_icat_mapping[:-1]
-                icat_mapping = ".".join(split_icat_mapping)
-                icat_relations.append(icat_mapping)
-=======
             if not isinstance(icat_mapping, list):
                 icat_mapping = [icat_mapping]
 
@@ -169,7 +154,6 @@
                     split_mapping = split_mapping[:-1]
                     split_mapping = ".".join(split_mapping)
                     icat_relations.append(split_mapping)
->>>>>>> fcc2e572
 
         return icat_relations
 
