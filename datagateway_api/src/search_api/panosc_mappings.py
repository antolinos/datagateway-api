--- conflicted
+++ resolved
@@ -3,12 +3,8 @@
 from pathlib import Path
 import sys
 
-<<<<<<< HEAD
+from datagateway_api.src.common.config import Config
 from datagateway_api.src.common.exceptions import FilterError, SearchAPIError
-=======
-from datagateway_api.src.common.config import Config
-from datagateway_api.src.common.exceptions import SearchAPIError
->>>>>>> 8267de04
 
 log = logging.getLogger()
 
@@ -71,7 +67,7 @@
             # delegated to other code in this repo so the entire list is returned here
             icat_field_name = icat_mapping
 
-        return (panosc_entity_name, icat_field_name)
+        return panosc_entity_name, icat_field_name
 
     def get_panosc_related_entity_name(
         self, panosc_entity_name, panosc_related_field_name,
