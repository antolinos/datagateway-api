import json
import logging
from pathlib import Path
import sys

from datagateway_api.src.common.config import Config
from datagateway_api.src.common.exceptions import FilterError, SearchAPIError

log = logging.getLogger()


class PaNOSCMappings:
    def __init__(
        self, path=Path(__file__).parent.parent.parent / "search_api_mapping.json",
    ):
        """Load contents of `search_api_mapping.json` into this class"""
        try:
            with open(path, encoding="utf-8") as target:
                log.info("Loading PaNOSC to ICAT mappings from %s", path)
                self.mappings = json.load(target)
        except IOError as e:
            # The API shouldn't exit if there's an exception (e.g. file not found) if
            # the user is only using DataGateway API and not the search API
            if Config.config.search_api:
                sys.exit(
                    f"An error occurred while trying to load the PaNOSC mappings: {e}",
                )

    def get_icat_mapping(self, panosc_entity_name, field_name):
        """
        This function searches the PaNOSC mappings and retrieves the ICAT translation
        from the PaNOSC input. Fields in the same entity can be found, as well as fields
        from related entities (e.g. Dataset.files.path) via recursion inside this
        function.

        :param panosc_entity_name: A PaNOSC entity name e.g. "Dataset"
        :type panosc_entity_name: :class:`str`
        :param field_name: PaNOSC field name to fetch the ICAT version of e.g. "name"
        :type field_name: :class:`str`
        :return: Tuple containing the PaNOSC entity name (which will change from the
            input if a related entity is found) and the ICAT field name
            mapping/translation from the PaNOSC data model
        :raises FilterError: If a valid mapping cannot be found
        """

        log.info(
            "Searching mapping file to find ICAT translation for %s",
            f"{panosc_entity_name}.{field_name}",
        )

        try:
<<<<<<< HEAD
            icat_mapping = mappings.mappings[panosc_entity_name][field_name]
=======
            icat_mapping = self.mappings[panosc_entity_name][field_name]
>>>>>>> b275fdb4
            log.debug("ICAT mapping/translation found: %s", icat_mapping)
        except KeyError as e:
            raise FilterError(f"Bad PaNOSC to ICAT mapping: {e.args}")

        if isinstance(icat_mapping, str):
            # Field name
            icat_field_name = icat_mapping
        elif isinstance(icat_mapping, dict):
            # Relation - JSON format: {PaNOSC entity name: ICAT related field name}
            panosc_entity_name = list(icat_mapping.keys())[0]
            icat_field_name = icat_mapping[panosc_entity_name]
        elif isinstance(icat_mapping, list):
            # If a list of ICAT field names are found, this is likely to be a specific
            # need for that entity (e.g. parameter values). Dealing with this should be
            # delegated to other code in this repo so the entire list is returned here
            icat_field_name = icat_mapping

        return panosc_entity_name, icat_field_name

    def get_panosc_related_entity_name(
        self, panosc_entity_name, panosc_related_field_name,
    ):
        """
        For a given related field name (e.g. "files"), get the entity name version of
        this (e.g. "File")

        :param panosc_entity_name: Entity name used as an entrypoint into the mapping
        :type panosc_entity_name: :class:`str`
        :param panosc_related_field_name: Related field name which needs to be
            translated to the entity name format
        :type panosc_related_field_name: :class:`str`
        :return: Entity name for the given related field name
        :raises SearchAPIError: If a suitable mapping cannot be found
        """

        panosc_related_entity_name = ""
        try:
            panosc_related_entity_name = list(
                self.mappings[panosc_entity_name][panosc_related_field_name].keys(),
            )[0]
        except KeyError:
            raise SearchAPIError(
                f"Cannot find related entity name from: {panosc_entity_name}"
                f", {panosc_related_field_name}",
            )

        return panosc_related_entity_name

    def get_panosc_non_related_field_names(self, panosc_entity_name):
        """
        This function retrieves the names of the non related fields of a given PaNOSC
        entity.

        :param panosc_entity_name: A PaNOSC entity name e.g. "Dataset"
        :type panosc_entity_name: :class:`str`
        :return: List containing the names of the non related fields of the given
            PaNOSC entity
        :raises FilterError: If mappings for the given entity name cannot be found
        """
        try:
            entity_mappings = self.mappings[panosc_entity_name]
        except KeyError:
            raise FilterError(
                f"Cannot find mappings for {[panosc_entity_name]} PaNOSC entity",
            )

        non_related_field_names = []
        for mapping_key, mapping_value in entity_mappings.items():
            # The mappings for the non-related fields are of type `str` and sometimes
            # `list' whereas for the related fields, they are of type `dict`.
            if mapping_key != "base_icat_entity" and (
                isinstance(mapping_value, str) or isinstance(mapping_value, list)
            ):
                non_related_field_names.append(mapping_key)

        return non_related_field_names

    def get_icat_relations_for_panosc_non_related_fields(self, panosc_entity_name):
        """
        This function retrieves the ICAT relations for the non related fields of a
        given PaNOSC entity.

        :param panosc_entity_name: A PaNOSC entity name e.g. "Dataset"
        :type panosc_entity_name: :class:`str`
        :return: List containing the ICAT relations for the non related fields of the
            given PaNOSC entity
        """
        icat_relations = []

        field_names = self.get_panosc_non_related_field_names(panosc_entity_name)
        for field_name in field_names:
            _, icat_mapping = self.get_icat_mapping(panosc_entity_name, field_name)

            if not isinstance(icat_mapping, list):
                icat_mapping = [icat_mapping]

            for mapping in icat_mapping:
                split_mapping = mapping.split(".")
                if len(split_mapping) > 1:
                    # Remove the last split element because it is an ICAT
                    # field name and is not therefore part of the relation
                    split_mapping = split_mapping[:-1]
                    split_mapping = ".".join(split_mapping)
                    icat_relations.append(split_mapping)

        return icat_relations

    def get_icat_relations_for_non_related_fields_of_panosc_relation(
        self, panosc_entity_name, entity_relation,
    ):
        """
        THis function retrieves the ICAT relations for the non related fields of all the
        PaNOSC entities that form a given PaNOSC entity relation which is applied to a
        given PaNOSC entity. Relations can be non-nested or nested. Those that are
        nested are represented in a dotted format e.g. "documents.members.person". When
        a given relation is nested, this function retrieves the ICAT relations for the
        first PaNOSC entity and then recursively calls itself until the ICAT relations
        for the last PaNOSC entity in the relation are retrieved.

        :param panosc_entity_name: A PaNOSC entity name e.g. "Dataset" to which the
            PaNOSC entity relation is applied
        :type panosc_entity_name: :class:`str`
        :param panosc_entity_name: A PaNOSC entity relation e.g. "documents" or
            "documents.members.person" if nested
        :type panosc_entity_name: :class:`str`
        :return: List containing the ICAT relations for the non related fields of all
            the PaNOSC entitities that form the given PaNOSC entity relation
        """
        icat_relations = []

        split_entity_relation = entity_relation.split(".")
        related_entity_name, icat_field_name = self.get_icat_mapping(
            panosc_entity_name, split_entity_relation[0],
        )
        relations = self.get_icat_relations_for_panosc_non_related_fields(
            related_entity_name,
        )
        icat_relations.extend(relations)

        if len(split_entity_relation) > 1:
            entity_relation = ".".join(split_entity_relation[1:])
            relations = self.get_icat_relations_for_non_related_fields_of_panosc_relation(  # noqa: B950
                related_entity_name, entity_relation,
            )
            icat_relations.extend(relations)

        for i, icat_relation in enumerate(icat_relations):
            icat_relations[i] = f"{icat_field_name}.{icat_relation}"

        return icat_relations


mappings = PaNOSCMappings()<|MERGE_RESOLUTION|>--- conflicted
+++ resolved
@@ -49,11 +49,7 @@
         )
 
         try:
-<<<<<<< HEAD
-            icat_mapping = mappings.mappings[panosc_entity_name][field_name]
-=======
             icat_mapping = self.mappings[panosc_entity_name][field_name]
->>>>>>> b275fdb4
             log.debug("ICAT mapping/translation found: %s", icat_mapping)
         except KeyError as e:
             raise FilterError(f"Bad PaNOSC to ICAT mapping: {e.args}")
