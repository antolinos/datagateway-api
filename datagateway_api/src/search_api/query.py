--- conflicted
+++ resolved
@@ -12,13 +12,8 @@
             "base_icat_entity"
         ]
 
-<<<<<<< HEAD
-        self.icat_query = ICATQuery(
+        self.icat_query = SearchAPIICATQuery(
             SessionHandler.client, self.icat_entity_name, **kwargs,
-=======
-        self.icat_query = SearchAPIICATQuery(
-            SessionHandler.client, self.icat_entity_name,
->>>>>>> 7f4cd96a
         )
 
     def __repr__(self):
