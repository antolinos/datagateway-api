--- conflicted
+++ resolved
@@ -1,27 +1,19 @@
-<<<<<<< HEAD
 from copy import copy
 from datetime import datetime
 import logging
-=======
-from icat.query import Query
->>>>>>> f61ed00c
 
 from datagateway_api.src.common.date_handler import DateHandler
+from datagateway_api.src.common.exceptions import FilterError
 from datagateway_api.src.datagateway_api.icat.filters import (
     PythonICATIncludeFilter,
     PythonICATLimitFilter,
     PythonICATSkipFilter,
     PythonICATWhereFilter,
 )
-<<<<<<< HEAD
 from datagateway_api.src.search_api.panosc_mappings import mappings
 from datagateway_api.src.search_api.query import SearchAPIQuery
 
 log = logging.getLogger()
-
-=======
-from datagateway_api.src.search_api.session_handler import SessionHandler
->>>>>>> f61ed00c
 
 # TODO - Implement each of these filters for Search API, inheriting from the Python ICAT
 # versions
@@ -48,7 +40,6 @@
             panosc_mapping_name,
         )
 
-<<<<<<< HEAD
         # Convert PaNOSC field names to ICAT field names
         for field_name in panosc_field_names:
             panosc_mapping_name, icat_field_name = self.get_icat_mapping(
@@ -163,17 +154,6 @@
                 " returned",
             )
             return repr(self)
-=======
-    def __str__(self):
-        # TODO - can't just hardcode investigation entity. Might need `icat_entity_name`
-        # to be passed into init
-        query = Query(SessionHandler.client, "Investigation")
-        query.addConditions(self.create_filter())
-        str_conds = query.where_clause
-        str_conds = str_conds.replace("WHERE ", "")
-
-        return str_conds
->>>>>>> f61ed00c
 
     def __repr__(self):
         return (
