--- conflicted
+++ resolved
@@ -15,12 +15,6 @@
 
 log = logging.getLogger()
 
-<<<<<<< HEAD
-=======
-# TODO - Implement each of these filters for Search API, inheriting from the Python ICAT
-# versions
-
->>>>>>> d7e2d815
 
 class SearchAPIWhereFilter(PythonICATWhereFilter):
     def __init__(self, field, value, operation, search_api_query=None):
