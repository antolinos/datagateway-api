--- conflicted
+++ resolved
@@ -1,12 +1,5 @@
-import logging
-
 from flask_restful import Resource
 
-<<<<<<< HEAD
-from datagateway_api.src.common.helpers import get_filters_from_query_string
-
-log = logging.getLogger()
-=======
 from datagateway_api.src.search_api.helpers import (
     get_count,
     get_files,
@@ -14,7 +7,6 @@
     get_search,
     get_with_id,
 )
->>>>>>> dd23cce9
 
 
 def get_search_endpoint(name):
@@ -24,25 +16,7 @@
 
     class Endpoint(Resource):
         def get(self):
-<<<<<<< HEAD
-            filters = get_filters_from_query_string("search_api", name)
-            log.debug("Filters: %s", filters)
-            """
-            TODO - Need to return similar to
-            return (
-                backend.get_with_filters(
-                    get_session_id_from_auth_header(),
-                    entity_type,
-                    get_filters_from_query_string(),
-                    **kwargs,
-                ),
-                200,
-            )
-            """
-            pass
-=======
             return get_search(name), 200
->>>>>>> dd23cce9
 
         # TODO - Add `get.__doc__`
 
@@ -57,14 +31,7 @@
 
     class EndpointWithID(Resource):
         def get(self, pid):
-<<<<<<< HEAD
-            filters = get_filters_from_query_string("search_api", name)
-            log.debug("Filters: %s", filters)
-            # TODO - Add return
-            pass
-=======
             return get_with_id(name, pid), 200
->>>>>>> dd23cce9
 
         # TODO - Add `get.__doc__`
 
@@ -79,15 +46,7 @@
 
     class CountEndpoint(Resource):
         def get(self):
-<<<<<<< HEAD
-            # Only WHERE included on count endpoints
-            filters = get_filters_from_query_string("search_api", name)
-            log.debug("Filters: %s", filters)
-            # TODO - Add return
-            pass
-=======
             return get_count(name), 200
->>>>>>> dd23cce9
 
         # TODO - Add `get.__doc__`
 
@@ -102,14 +61,7 @@
 
     class FilesEndpoint(Resource):
         def get(self, pid):
-<<<<<<< HEAD
-            filters = get_filters_from_query_string("search_api", name)
-            log.debug("Filters: %s", filters)
-            # TODO - Add return
-            pass
-=======
             return get_files(name), 200
->>>>>>> dd23cce9
 
         # TODO - Add `get.__doc__`
 
@@ -124,15 +76,7 @@
 
     class CountFilesEndpoint(Resource):
         def get(self, pid):
-<<<<<<< HEAD
-            # Only WHERE included on count endpoints
-            filters = get_filters_from_query_string("search_api", name)
-            log.debug("Filters: %s", filters)
-            # TODO - Add return
-            pass
-=======
             return get_files_count(name, pid)
->>>>>>> dd23cce9
 
         # TODO - Add `get.__doc__`
 
