import logging

from flask import Flask

<<<<<<< HEAD
from datagateway_api.common.config import config
from datagateway_api.common.logger_setup import setup_logger
=======
>>>>>>> dc6dba49
from datagateway_api.src.api_start_utils import (
    create_api_endpoints,
    create_app_infrastructure,
    create_openapi_endpoint,
    openapi_config,
)
from datagateway_api.src.common.config import APIConfigOptions, config
from datagateway_api.src.common.logger_setup import setup_logger

setup_logger()
log = logging.getLogger()
log.info("Logging now setup")

app = Flask(__name__)
api, spec = create_app_infrastructure(app)
create_api_endpoints(app, api, spec)
openapi_config(spec)
create_openapi_endpoint(app, spec)

if __name__ == "__main__":
    app.run(
        host=config.host,
        port=config.port,
        debug=config.debug_mode,
        use_reloader=config.flask_reloader,
    )<|MERGE_RESOLUTION|>--- conflicted
+++ resolved
@@ -2,18 +2,13 @@
 
 from flask import Flask
 
-<<<<<<< HEAD
-from datagateway_api.common.config import config
-from datagateway_api.common.logger_setup import setup_logger
-=======
->>>>>>> dc6dba49
 from datagateway_api.src.api_start_utils import (
     create_api_endpoints,
     create_app_infrastructure,
     create_openapi_endpoint,
     openapi_config,
 )
-from datagateway_api.src.common.config import APIConfigOptions, config
+from datagateway_api.src.common.config import config
 from datagateway_api.src.common.logger_setup import setup_logger
 
 setup_logger()
