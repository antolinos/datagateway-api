--- conflicted
+++ resolved
@@ -68,11 +68,7 @@
         "name": "name",
         "value": ["numericValue", "stringValue", "dateTimeValue"],
         "unit": "type.units",
-<<<<<<< HEAD
         "dataset": {"Dataset": "dataset"},
-=======
-        "dataset": {"Dataset": "investigation.investigationInstruments.instrument.datasetInstruments.dataset"},
->>>>>>> 6c9780a3
         "document": {"Document": "investigation"}
     },
     "Person": {
