--- conflicted
+++ resolved
@@ -19,7 +19,6 @@
   - [Running Tests](#running-tests)
 
 
-<<<<<<< HEAD
 ## Creating Dev Environment and API Setup
 The recommended development environment for this API has taken lots of inspiration from
 the [Hypermodern Python](https://cjolowicz.github.io/posts/hypermodern-python-01-setup/)
@@ -198,26 +197,6 @@
 # Install Python build tools
 sudo yum install @development zlib-devel bzip2 bzip2-devel readline-devel sqlite \
 sqlite-devel openssl-devel xz xz-devel libffi-devel findutils
-=======
-## Requirements
-All requirements can be installed with `pip install -r requirements.txt`, and all
-development requirements can be installed with `pip install -r dev-requirements.txt`
-
-The required python libraries:  
-   - [SQLAlchemy](https://www.sqlalchemy.org/)    
-   - [flask-restful](https://github.com/flask-restful/flask-restful/)  
-   - [pymysql](https://pymysql.readthedocs.io/en/latest/)  
-   - [apispec](https://apispec.readthedocs.io/en/latest/) (For the swagger generation)
-   - [pip-tools](https://github.com/jazzband/pip-tools) (For generating
-    requirements.txt)
-   - [python-icat](https://python-icat.readthedocs.io/en/stable) (For ICAT backend)
-    
-
-
-## Setup and running the API   
-The database connection needs to be set up first. This is set in config.json, an example
-config file called `config.json.example` is provided.
->>>>>>> 5125106e
 
 # Install different versions of Python and verify they work
 pyenv install 3.6.8
@@ -259,23 +238,14 @@
 Ideally, the API would be run with:
 `poetry run python -m src.main`
 However it can be run with the flask run command as shown below:
-<<<<<<< HEAD
-
-
-**Warning: the host, port and debug config options will not be respected when the API is run this way**
-
-To use `flask run`, the enviroment variable `FLASK_APP` should be set to `src/main.py`. Once this is
-set the API can be run with `flask run` while inside the root directory of the project. The `flask run` command gets installed with flask.
-=======
-  
-  
-**Warning: the host, port and debug config options will not be respected when the API is 
+
+
+**Warning: the host, port and debug config options will not be respected when the API is
 run this way**
 
 To use `flask run`, the enviroment variable `FLASK_APP` should be set to `src/main.py`.
 Once this is set the API can be run with `flask run` while inside the root directory of
 the project. The `flask run` command gets installed with flask.
->>>>>>> 5125106e
 
 Examples shown:
 Unix
@@ -348,53 +318,14 @@
     └── config.json
  `````
 #### Main
-<<<<<<< HEAD
-`main.py` is where the flask_restful api is set up. This is where each endpoint resource class is generated and mapped
-to an endpoint.
-
-Example:
- `api.add_resource(get_endpoint(entity_name, endpoints[entity_name]), f"/{entity_name.lower()}")`
-
-
-#### Endpoints
-The logic for each endpoint are within `/src/resources`. They are split into entities, non_entities and
-table_endpoints. The entities package contains `entities_map` which maps entity names to their sqlalchemy
-model. The `entity_endpoint` module contains the function that is used to generate endpoints at start up.
-`table_endpoints` contains the endpoint classes that are table specific. Finally, non_entities contains the
-session endpoint.
-
-
-#### Mapped classes
-The classes mapped from the database are stored in `/common/database/models.py`. Each model was
-automatically generated using sqlacodegen. A class `EntityHelper` is defined so that each model may
-inherit two methods `to_dict()` and `update_from_dict(dictionary)`, both used for returning entities
-and updating them, in a form easily converted to JSON.
-
-
-## Database Generator
-There is a tool to generate mock data into the database. It is located in `util/icat_db_generator.py`
-By default it will generate 20 years worth of data (approx 70,000 entities). The script makes use of
-`random` and `Faker` and is seeded with a seed of 1. The seed and number of years of data generated can
-be changed by using the arg flags `-s` or `--seed` for the seed, and `-y` or `--years` for the number of years.
-For example:
-`python -m util.icat_db_generator -s 4 -y 10` Would set the seed to 4 and generate 10 years of data.
-
-
-#### Querying and filtering:
-The querying and filtering logic is located in `/common/database_helpers.py`. In this module the abstract `Query` and
-`QueryFilter` classes are defined as well as their implementations. The functions that are used by various endpoints to
-query the database are also in this module.
-Class diagrams for this module:
-![image](https://user-images.githubusercontent.com/44777678/67954353-ba69ef80-fbe8-11e9-81e3-0668cea3fa35.png)
-=======
 `main.py` is where the flask_restful api is set up. This is where each endpoint resource
 class is generated and mapped to an endpoint.
 
-Example:  
+Example:
 ```python
 api.add_resource(get_endpoint(entity_name, endpoints[entity_name]), f"/{entity_name.lower()}")
 ```
-   
+
 
 #### Endpoints
 The logic for each endpoint are within `/src/resources`. They are split into entities,
@@ -408,9 +339,9 @@
 #### Mapped classes
 The classes mapped from the database are stored in `/common/database/models.py`. Each
 model was automatically generated using sqlacodegen. A class `EntityHelper` is defined
-so that each model may inherit two methods `to_dict()` and 
+so that each model may inherit two methods `to_dict()` and
 `update_from_dict(dictionary)`, both used for returning entities and updating them, in a
-form easily converted to JSON.  
+form easily converted to JSON.
 
 
 ## Database Generator
@@ -431,50 +362,22 @@
 
 
 #### Class diagrams for this module:
-![image](https://user-images.githubusercontent.com/44777678/67954353-ba69ef80-fbe8-11e9-81e3-0668cea3fa35.png)  
->>>>>>> 5125106e
+![image](https://user-images.githubusercontent.com/44777678/67954353-ba69ef80-fbe8-11e9-81e3-0668cea3fa35.png)
 ![image](https://user-images.githubusercontent.com/44777678/67954834-7fb48700-fbe9-11e9-96f3-ffefc7277ebd.png)
 
 
 #### Authentication
-<<<<<<< HEAD
-Each request requires a valid session ID to be provided in the Authorization header. This header should take the form of `{"Authorization":"Bearer <session_id>"}` A session ID can be obtained by
-sending a post request to `/sessions/`
-All endpoint methods that require a session id are decorated with `@requires_session_id`
-
-=======
 Each request requires a valid session ID to be provided in the Authorization header.
 This header should take the form of `{"Authorization":"Bearer <session_id>"}` A session
 ID can be obtained by sending a post request to `/sessions/`. All endpoint methods that
 require a session id are decorated with `@requires_session_id`
->>>>>>> 5125106e
 
 #### Generating the swagger spec: `openapi.yaml`
-<<<<<<< HEAD
-The swagger generation script is located in `/src/swagger/swagger_generator.py`. The script will only run when
-the config option `generate_swagger` is set to true in `config.json`. The generator decorates the first endpoint
-resource class in it's module to get the name of the entity. It then creates the correct paths using the name of the
-entity and outputs the swagger spec to `openapi.yaml`
-
-Example of the decorator:
-```python
-@swagger_gen.resource_wrapper()
-class DataCollectionDatasets(Resource):
-    @requires_session_id
-    @queries_records
-    def get(self):
-        return get_rows_by_filter(DATACOLLECTIONDATASET, get_filters_from_query_string()), 200
-```
-
-
-## Running Tests
-To run the tests use `python -m unittest discover`
-=======
 When the config option `generate_swagger` is set to true in `config.json`, a YAML
 file defining the API using OpenAPI standards will be created at
 `src/swagger/openapi.yaml`. [apispec](https://apispec.readthedocs.io/en/latest/) is used
 to help with this, with an `APISpec()` object created in `src/main.py` which is added to
-(using `APISpec.path()`) when the endpoints are created for Flask. These paths are 
+(using `APISpec.path()`) when the endpoints are created for Flask. These paths are
 iterated over and ordered alphabetically, to ensure `openapi.yaml` only changes if there
 have been changes to the Swagger docs of the API; without that code, Git will detect
 changes on that file everytime startup occurs (preventing a clean development repo). The
@@ -488,14 +391,4 @@
 
 
 ## Running Tests
-To run the tests use `python -m unittest discover`
-
-## Code Formatter
-When writing code for this repository, [Black](https://black.readthedocs.io/en/stable/)
-is used as the code linter/formatter to ensure the code is kept Pythonic. Installing
-the dev requirements will ensure this package is installed. This repository uses the
-default settings for Black; to use, execute the following command on the root directory
-of this repo:
-
-`black .`
->>>>>>> 5125106e
+To run the tests use `python -m unittest discover`